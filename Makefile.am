#;**********************************************************************;
#
# Copyright (c) 2015, Intel Corporation
# All rights reserved.
#
# Redistribution and use in source and binary forms, with or without 
# modification, are permitted provided that the following conditions are met:
# 
# 1. Redistributions of source code must retain the above copyright notice, 
# this list of conditions and the following disclaimer.
# 
# 2. Redistributions in binary form must reproduce the above copyright notice, 
# this list of conditions and the following disclaimer in the documentation 
# and/or other materials provided with the distribution.
# 
# THIS SOFTWARE IS PROVIDED BY THE COPYRIGHT HOLDERS AND CONTRIBUTORS "AS IS" 
# AND ANY EXPRESS OR IMPLIED WARRANTIES, INCLUDING, BUT NOT LIMITED TO, THE 
# IMPLIED WARRANTIES OF MERCHANTABILITY AND FITNESS FOR A PARTICULAR PURPOSE 
# ARE DISCLAIMED. IN NO EVENT SHALL THE COPYRIGHT HOLDER OR CONTRIBUTORS BE 
# LIABLE FOR ANY DIRECT, INDIRECT, INCIDENTAL, SPECIAL, EXEMPLARY, OR 
# CONSEQUENTIAL DAMAGES (INCLUDING, BUT NOT LIMITED TO, PROCUREMENT OF 
# SUBSTITUTE GOODS OR SERVICES; LOSS OF USE, DATA, OR PROFITS; OR BUSINESS 
# INTERRUPTION) HOWEVER CAUSED AND ON ANY THEORY OF LIABILITY, WHETHER IN 
# CONTRACT, STRICT LIABILITY, OR TORT (INCLUDING NEGLIGENCE OR OTHERWISE) 
# ARISING IN ANY WAY OUT OF THE USE OF THIS SOFTWARE, EVEN IF ADVISED OF 
# THE POSSIBILITY OF SUCH DAMAGE.
#;**********************************************************************;

include src_vars.mk

INCLUDE_DIRS    = -I$(srcdir)/include -I$(srcdir)/sysapi/include
ACLOCAL_AMFLAGS = -I m4
AM_CFLAGS       = $(INCLUDE_DIRS) $(EXTRA_CFLAGS)
AM_LDFLAGS      = $(EXTRA_LDFLAGS)

# stuff to build, what that stuff is, and where/if to install said stuff
noinst_PROGRAMS = $(tpmclient)
lib_LTLIBRARIES = $(libmarshal) $(libsapi) $(libtcti_device) $(libtcti_socket)
noinst_LTLIBRARIES = test/integration/libtest_utils.la
check_PROGRAMS = $(TESTS_UNIT) $(TESTS_INTEGRATION)

# unit tests
if UNIT
TESTS_UNIT  = \
    test/unit/CommonPreparePrologue \
    test/unit/CopyCommandHeader \
    test/unit/GetNumHandles \
    test/unit/marshal-TPM2B-simple \
    test/unit/tcti-device \
    test/unit/UINT8-marshal \
    test/unit/UINT16-marshal \
    test/unit/UINT32-marshal \
    test/unit/UINT64-marshal
endif #UNIT

TESTS_INTEGRATION = \
    test/integration/get-random \
    test/integration/self-test \
    test/integration/pcr-extension \
    test/integration/asymmetric-encrypt-decrypt \
    test/integration/start-auth-session

TESTS = $(check_PROGRAMS)
CLEANFILES = \
    $(nodist_pkgconfig_DATA) \
    $(man3_MANS) \
    $(man7_MANS)

AM_TESTS_ENVIRONMENT = \
    export TPM20TEST_TCTI_NAME="socket"; \
    export TPM20TEST_SOCKET_ADDRESS="127.0.0.1"; \
    export TPM20TEST_SOCKET_PORT="2321";

# headers and where to install them
libsapidir      = $(includedir)/sapi
libsapi_HEADERS = $(srcdir)/include/sapi/*.h
libtctidir      = $(includedir)/tcti
libtcti_HEADERS = $(srcdir)/include/tcti/*.h

# pkg-config files
pkgconfigdir          = $(libdir)/pkgconfig
nodist_pkgconfig_DATA = lib/sapi.pc lib/tcti-device.pc lib/tcti-socket.pc
# man pages / documentation
man3_MANS = man/man3/InitDeviceTcti.3 man/man3/InitSocketTcti.3
man7_MANS = man/man7/tcti-device.7 man/man7/tcti-socket.7

EXTRA_DIST = \
    man/InitDeviceTcti.3.in \
    man/tcti-device.7.in \
    man/tcti-socket.7.in

if UNIT
test_unit_tcti_device_CFLAGS  = $(CMOCKA_CFLAGS) $(AM_CFLAGS)
test_unit_tcti_device_LDADD   = $(CMOCKA_LIBS) $(libmarshal)
test_unit_tcti_device_LDFLAGS = -Wl,--wrap=read -Wl,-wrap=write
test_unit_tcti_device_SOURCES = tcti/commonchecks.c tcti/tcti_device.c \
    test/unit/tcti-device.c

test_unit_CommonPreparePrologue_CFLAGS = $(CMOCKA_CFLAGS) $(AM_CFLAGS)
test_unit_CommonPreparePrologue_LDFLAGS = -Wl,--unresolved-symbols=ignore-all
test_unit_CommonPreparePrologue_LDADD = $(CMOCKA_LIBS) $(libsapi)
test_unit_CommonPreparePrologue_SOURCES = test/unit/CommonPreparePrologue.c

test_unit_GetNumHandles_CFLAGS  = $(CMOCKA_CFLAGS) $(AM_CFLAGS)
test_unit_GetNumHandles_LDADD   = $(CMOCKA_LIBS) $(libsapi)
test_unit_GetNumHandles_SOURCES = test/unit/GetNumHandles.c

test_unit_CopyCommandHeader_CFLAGS = $(CMOCKA_CFLAGS) $(AM_CFLAGS)
test_unit_CopyCommandHeader_LDFLAGS = -Wl,--unresolved-symbols=ignore-all
test_unit_CopyCommandHeader_LDADD = $(CMOCKA_LIBS) $(libsapi)
test_unit_CopyCommandHeader_SOURCES = test/unit/CopyCommandHeader.c

test_unit_marshal_TPM2B_simple_CFLAGS  = $(CMOCKA_CFLAGS) $(AM_CFLAGS)
test_unit_marshal_TPM2B_simple_LDADD   = $(CMOCKA_LIBS) $(libsapi)
test_unit_marshal_TPM2B_simple_SOURCES = test/unit/marshal-TPM2B-simple.c

test_unit_UINT8_marshal_CFLAGS  = $(CMOCKA_CFLAGS) $(AM_CFLAGS)
test_unit_UINT8_marshal_LDADD   = $(CMOCKA_LIBS) $(libmarshal)
test_unit_UINT8_marshal_SOURCES = test/unit/UINT8-marshal.c

test_unit_UINT16_marshal_CFLAGS  = $(CMOCKA_CFLAGS) $(AM_CFLAGS)
test_unit_UINT16_marshal_LDADD   = $(CMOCKA_LIBS) $(libmarshal)
test_unit_UINT16_marshal_SOURCES = test/unit/UINT16-marshal.c

test_unit_UINT32_marshal_CFLAGS  = $(CMOCKA_CFLAGS) $(AM_CFLAGS)
test_unit_UINT32_marshal_LDADD   = $(CMOCKA_LIBS) $(libmarshal)
test_unit_UINT32_marshal_SOURCES = test/unit/UINT32-marshal.c

test_unit_UINT64_marshal_CFLAGS  = $(CMOCKA_CFLAGS) $(AM_CFLAGS)
test_unit_UINT64_marshal_LDADD   = $(CMOCKA_LIBS) $(libmarshal)
test_unit_UINT64_marshal_SOURCES = test/unit/UINT64-marshal.c
endif # UNIT

marshal_libmarshal_la_LDFLAGS = -Wl,--version-script=$(srcdir)/lib/libmarshal.map
marshal_libmarshal_la_SOURCES = marshal/base-types.c log/log.c

sysapi_libsapi_la_LIBADD  = $(libmarshal)
sysapi_libsapi_la_SOURCES = $(SYSAPI_C) $(SYSAPIUTIL_C)

tcti_libtcti_device_la_CFLAGS   = $(AM_CFLAGS)
tcti_libtcti_device_la_LDFLAGS  = -Wl,--version-script=$(srcdir)/tcti/tcti_device.map
tcti_libtcti_device_la_LIBADD   = $(libmarshal)
tcti_libtcti_device_la_SOURCES  = tcti/tcti_device.c tcti/commonchecks.c \
    common/debug.c

tcti_libtcti_socket_la_CFLAGS   = $(AM_CFLAGS)
tcti_libtcti_socket_la_LDFLAGS  = -Wl,--version-script=$(srcdir)/tcti/tcti_socket.map
tcti_libtcti_socket_la_SOURCES  = tcti/platformcommand.c tcti/tcti_socket.c \
    sysapi/sysapi_util/changeEndian.c tcti/commonchecks.c common/sockets.c \
    common/debug.c

test_tpmclient_tpmclient_CFLAGS   = $(AM_CFLAGS) -DNO_RM_TESTS
test_tpmclient_tpmclient_LDADD    = $(libsapi) $(libtcti_socket) $(libtcti_device) $(libmarshal)
test_tpmclient_tpmclient_SOURCES  = test/tpmclient/tpmclient.c $(COMMON_C) $(SAMPLE_C)

test_integration_libtest_utils_la_SOURCES = test/integration/test-options.c \
    test/integration/context-util.c

test_integration_get_random_LDADD   = $(TESTS_LDADD)
test_integration_get_random_SOURCES = test/integration/get-random.c \
    test/integration/main.c

test_integration_self_test_LDADD   = $(TESTS_LDADD)
test_integration_self_test_SOURCES = test/integration/self-test.c \
    test/integration/main.c

test_integration_start_auth_session_LDADD = $(TESTS_LDADD)
test_integration_start_auth_session_SOURCES = test/integration/main.c \
    test/integration/start-auth-session.c

test_integration_pcr_extension_LDADD   = $(TESTS_LDADD)
test_integration_pcr_extension_SOURCES = test/integration/pcr-extension.c \
    test/integration/main.c

test_integration_asymmetric_encrypt_decrypt_LDADD   = $(TESTS_LDADD)
test_integration_asymmetric_encrypt_decrypt_SOURCES = test/integration/asymmetric-encrypt-decrypt.c \
    test/integration/main.c

TESTS_LDADD = $(noinst_LTLIBRARIES) $(lib_LTLIBRARIES)

%.pc : %.pc.in
	$(call make_parent_dir,$@)
	sed -e "s,[@]VERSION[@],$(PACKAGE_VERSION),g; \
	        s,[@]includedir[@],$(includedir),g;" $^ > $@

<<<<<<< HEAD
=======
man/man3/%.3 : man/%.3.in $(srcdir)/man/man-postlude.troff
	$(call make_man,$@,$<,$(srcdir)/man/man-postlude.troff)

man/man7/%.7 : man/%.7.in $(srcdir)/man/man-postlude.troff
	$(call make_man,$@,$<,$(srcdir)/man/man-postlude.troff)

LIBRARY_LDFLAGS = -fPIC -Wl,--no-undefined

>>>>>>> 1fa2f4d1
# simulator build / run scripts
CLEANFILES += test/simulator-build.sh test/simulator-run.sh test/simulator.inc
.PHONY = simulator-build simulator-start simulator-stop clean-local-ibmtpm
clean-local : clean-local-ibmtpm
clean-local-ibmtpm :
	rm -rf test/ibmtpm*

test/simulator.inc : $(srcdir)/script/simulator.inc
	cp $< $@
test/simulator-build.sh : $(srcdir)/script/simulator-build.sh
	cp $< $@
	chmod 755 $@
simulator-build : test/simulator-build.sh test/simulator.inc
	test/simulator-build.sh
test/simulator-run.sh : $(srcdir)/script/simulator-run.sh
	cp $< $@
	chmod 755 $@
simulator-start : test/simulator-run.sh test/simulator.inc
	test/simulator-run.sh start
simulator-stop : test/simulator-run.sh test/simulator.inc
	test/simulator-run.sh stop

# simple variables
libsapi = sysapi/libsapi.la
libtcti_device = tcti/libtcti-device.la
libtcti_socket = tcti/libtcti-socket.la
<<<<<<< HEAD
libmarshal = marshal/libmarshal.la
tpmclient   = test/tpmclient/tpmclient
=======
tpmclient   = test/tpmclient/tpmclient

define make_parent_dir
    if [ ! -d $(dir $1) ]; then mkdir -p $(dir $1); fi
endef
# function to transform man .in files to man pages
# $1: target
# $2: .in file
# $3: man postlude file
define make_man
    $(call make_parent_dir,$1)
    cat $2 $3 > $1
    sed -i -e "s,[@]VERSION[@],$(PACKAGE_VERSION),g;" $1
endef
>>>>>>> 1fa2f4d1
<|MERGE_RESOLUTION|>--- conflicted
+++ resolved
@@ -183,17 +183,12 @@
 	sed -e "s,[@]VERSION[@],$(PACKAGE_VERSION),g; \
 	        s,[@]includedir[@],$(includedir),g;" $^ > $@
 
-<<<<<<< HEAD
-=======
 man/man3/%.3 : man/%.3.in $(srcdir)/man/man-postlude.troff
 	$(call make_man,$@,$<,$(srcdir)/man/man-postlude.troff)
 
 man/man7/%.7 : man/%.7.in $(srcdir)/man/man-postlude.troff
 	$(call make_man,$@,$<,$(srcdir)/man/man-postlude.troff)
 
-LIBRARY_LDFLAGS = -fPIC -Wl,--no-undefined
-
->>>>>>> 1fa2f4d1
 # simulator build / run scripts
 CLEANFILES += test/simulator-build.sh test/simulator-run.sh test/simulator.inc
 .PHONY = simulator-build simulator-start simulator-stop clean-local-ibmtpm
@@ -220,10 +215,7 @@
 libsapi = sysapi/libsapi.la
 libtcti_device = tcti/libtcti-device.la
 libtcti_socket = tcti/libtcti-socket.la
-<<<<<<< HEAD
 libmarshal = marshal/libmarshal.la
-tpmclient   = test/tpmclient/tpmclient
-=======
 tpmclient   = test/tpmclient/tpmclient
 
 define make_parent_dir
@@ -237,5 +229,4 @@
     $(call make_parent_dir,$1)
     cat $2 $3 > $1
     sed -i -e "s,[@]VERSION[@],$(PACKAGE_VERSION),g;" $1
-endef
->>>>>>> 1fa2f4d1
+endef