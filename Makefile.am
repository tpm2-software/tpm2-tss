#;**********************************************************************;
#
# Copyright (c) 2015, Intel Corporation
# All rights reserved.
#
# Redistribution and use in source and binary forms, with or without 
# modification, are permitted provided that the following conditions are met:
# 
# 1. Redistributions of source code must retain the above copyright notice, 
# this list of conditions and the following disclaimer.
# 
# 2. Redistributions in binary form must reproduce the above copyright notice, 
# this list of conditions and the following disclaimer in the documentation 
# and/or other materials provided with the distribution.
# 
# THIS SOFTWARE IS PROVIDED BY THE COPYRIGHT HOLDERS AND CONTRIBUTORS "AS IS" 
# AND ANY EXPRESS OR IMPLIED WARRANTIES, INCLUDING, BUT NOT LIMITED TO, THE 
# IMPLIED WARRANTIES OF MERCHANTABILITY AND FITNESS FOR A PARTICULAR PURPOSE 
# ARE DISCLAIMED. IN NO EVENT SHALL THE COPYRIGHT HOLDER OR CONTRIBUTORS BE 
# LIABLE FOR ANY DIRECT, INDIRECT, INCIDENTAL, SPECIAL, EXEMPLARY, OR 
# CONSEQUENTIAL DAMAGES (INCLUDING, BUT NOT LIMITED TO, PROCUREMENT OF 
# SUBSTITUTE GOODS OR SERVICES; LOSS OF USE, DATA, OR PROFITS; OR BUSINESS 
# INTERRUPTION) HOWEVER CAUSED AND ON ANY THEORY OF LIABILITY, WHETHER IN 
# CONTRACT, STRICT LIABILITY, OR TORT (INCLUDING NEGLIGENCE OR OTHERWISE) 
# ARISING IN ANY WAY OUT OF THE USE OF THIS SOFTWARE, EVEN IF ADVISED OF 
# THE POSSIBILITY OF SUCH DAMAGE.
#;**********************************************************************;

include src_vars.mk

INCLUDE_DIRS    = -I$(srcdir)/include -I$(srcdir)/sysapi/include
ACLOCAL_AMFLAGS = -I m4
AM_CFLAGS       = $(INCLUDE_DIRS) $(EXTRA_CFLAGS)
AM_LDFLAGS      = $(EXTRA_LDFLAGS)

# stuff to build, what that stuff is, and where/if to install said stuff
<<<<<<< HEAD
sbin_PROGRAMS   = $(resourcemgr)
noinst_PROGRAMS = $(tpmclient) $(tpmtest)
lib_LTLIBRARIES = $(libmarshal) $(libsapi) $(libtcti_device) $(libtcti_socket)
noinst_LTLIBRARIES = test/integration/libtest_utils.la
check_PROGRAMS = $(TESTS_UNIT) $(TESTS_INTEGRATION)

# unit tests
if UNIT
TESTS_UNIT  = \
    test/unit/CommonPreparePrologue \
    test/unit/CopyCommandHeader \
    test/unit/getcommands-malloc-mock \
    test/unit/GetNumHandles \
    test/unit/marshal-TPM2B-simple \
    test/unit/tcti-device \
    test/unit/UINT8-marshal \
    test/unit/UINT16-marshal \
    test/unit/UINT32-marshal \
    test/unit/UINT64-marshal
=======
noinst_PROGRAMS = $(tpmclient)
lib_LTLIBRARIES = $(libsapi) $(libtcti_device) $(libtcti_socket)

# unit tests
if UNIT
check_PROGRAMS  = \
    test/tcti_device \
    test/CommonPreparePrologue_unit \
    test/GetNumHandles_unit \
    test/CopyCommandHeader_unit \
    test/marshal-UINT16_unit \
    test/unmarshal-UINT16_unit \
    test/marshal-UINT32_unit \
    test/unmarshal_UINT32_unit \
    test/marshal-TPM2B-simple_unit \
    test/CheckOverflow_unit
>>>>>>> 2186791b
endif #UNIT

TESTS_INTEGRATION = \
    test/integration/get-random \
    test/integration/self-test \
    test/integration/pcr-extension \
    test/integration/asymmetric-encrypt-decrypt \
    test/integration/start-auth-session

TESTS = $(check_PROGRAMS)
CLEANFILES = $(nodist_pkgconfig_DATA)

AM_TESTS_ENVIRONMENT = \
    export TPM20TEST_TCTI_NAME="socket"; \
    export TPM20TEST_SOCKET_ADDRESS="127.0.0.1"; \
    export TPM20TEST_SOCKET_PORT="2321";

# headers and where to install them
libsapidir      = $(includedir)/sapi
libsapi_HEADERS = $(srcdir)/include/sapi/*.h
libtctidir      = $(includedir)/tcti
libtcti_HEADERS = $(srcdir)/include/tcti/*.h

# pkg-config files
pkgconfigdir          = $(libdir)/pkgconfig
nodist_pkgconfig_DATA = lib/sapi.pc lib/tcti-device.pc lib/tcti-socket.pc

if UNIT
<<<<<<< HEAD
test_unit_tcti_device_CFLAGS  = $(CMOCKA_CFLAGS) $(AM_CFLAGS)
test_unit_tcti_device_LDADD   = $(CMOCKA_LIBS) $(libmarshal)
test_unit_tcti_device_LDFLAGS = -Wl,--wrap=read -Wl,-wrap=write
test_unit_tcti_device_SOURCES = tcti/commonchecks.c tcti/tcti_device.c \
    test/unit/tcti-device.c

test_unit_getcommands_malloc_mock_CFLAGS  = $(CMOCKA_CFLAGS) $(AM_CFLAGS)
test_unit_getcommands_malloc_mock_LDADD   = $(CMOCKA_LIBS)
test_unit_getcommands_malloc_mock_LDFLAGS = -Wl,--wrap=malloc \
    -Wl,--wrap=Tss2_Sys_GetCapability
test_unit_getcommands_malloc_mock_SOURCES = \
    test/unit/getcommands-malloc-mock.c resourcemgr/getcommands.c

test_unit_CommonPreparePrologue_CFLAGS = $(CMOCKA_CFLAGS) $(AM_CFLAGS)
test_unit_CommonPreparePrologue_LDFLAGS = -Wl,--unresolved-symbols=ignore-all
test_unit_CommonPreparePrologue_LDADD = $(CMOCKA_LIBS) $(libsapi)
test_unit_CommonPreparePrologue_SOURCES = test/unit/CommonPreparePrologue.c

test_unit_GetNumHandles_CFLAGS  = $(CMOCKA_CFLAGS) $(AM_CFLAGS)
test_unit_GetNumHandles_LDADD   = $(CMOCKA_LIBS) $(libsapi)
test_unit_GetNumHandles_SOURCES = test/unit/GetNumHandles.c

test_unit_CopyCommandHeader_CFLAGS = $(CMOCKA_CFLAGS) $(AM_CFLAGS)
test_unit_CopyCommandHeader_LDFLAGS = -Wl,--unresolved-symbols=ignore-all
test_unit_CopyCommandHeader_LDADD = $(CMOCKA_LIBS) $(libsapi)
test_unit_CopyCommandHeader_SOURCES = test/unit/CopyCommandHeader.c

test_unit_marshal_TPM2B_simple_CFLAGS  = $(CMOCKA_CFLAGS) $(AM_CFLAGS)
test_unit_marshal_TPM2B_simple_LDADD   = $(CMOCKA_LIBS) $(libsapi)
test_unit_marshal_TPM2B_simple_SOURCES = test/unit/marshal-TPM2B-simple.c

test_unit_UINT8_marshal_CFLAGS  = $(CMOCKA_CFLAGS) $(AM_CFLAGS)
test_unit_UINT8_marshal_LDADD   = $(CMOCKA_LIBS) $(libmarshal)
test_unit_UINT8_marshal_SOURCES = test/unit/UINT8-marshal.c

test_unit_UINT16_marshal_CFLAGS  = $(CMOCKA_CFLAGS) $(AM_CFLAGS)
test_unit_UINT16_marshal_LDADD   = $(CMOCKA_LIBS) $(libmarshal)
test_unit_UINT16_marshal_SOURCES = test/unit/UINT16-marshal.c

test_unit_UINT32_marshal_CFLAGS  = $(CMOCKA_CFLAGS) $(AM_CFLAGS)
test_unit_UINT32_marshal_LDADD   = $(CMOCKA_LIBS) $(libmarshal)
test_unit_UINT32_marshal_SOURCES = test/unit/UINT32-marshal.c

test_unit_UINT64_marshal_CFLAGS  = $(CMOCKA_CFLAGS) $(AM_CFLAGS)
test_unit_UINT64_marshal_LDADD   = $(CMOCKA_LIBS) $(libmarshal)
test_unit_UINT64_marshal_SOURCES = test/unit/UINT64-marshal.c
endif # UNIT

# how to build stuff
resourcemgr_resourcemgr_CFLAGS   = $(AM_CFLAGS) $(PTHREAD_CFLAGS)
resourcemgr_resourcemgr_LDADD    = $(libsapi) $(libtcti_device) $(libtcti_socket) $(libmarshal)
resourcemgr_resourcemgr_LDFLAGS  = $(PTHREAD_LDFLAGS)
resourcemgr_resourcemgr_SOURCES  = $(COMMON_SRC) resourcemgr/resourcemgr.c \
    resourcemgr/criticalsection_linux.c resourcemgr/getcommands.c

marshal_libmarshal_la_LDFLAGS = -Wl,--version-script=$(srcdir)/lib/libmarshal.map
marshal_libmarshal_la_SOURCES = marshal/base-types.c log/log.c

sysapi_libsapi_la_LIBADD  = $(libmarshal)
sysapi_libsapi_la_SOURCES = $(SYSAPI_C) $(SYSAPIUTIL_C)

tcti_libtcti_device_la_CFLAGS   = $(AM_CFLAGS)
tcti_libtcti_device_la_LDFLAGS  = -Wl,--version-script=$(srcdir)/tcti/tcti_device.map
tcti_libtcti_device_la_LIBADD   = $(libmarshal)
tcti_libtcti_device_la_SOURCES  = tcti/tcti_device.c tcti/commonchecks.c \
    common/debug.c

tcti_libtcti_socket_la_CFLAGS   = $(AM_CFLAGS)
tcti_libtcti_socket_la_LDFLAGS  = -Wl,--version-script=$(srcdir)/tcti/tcti_socket.map
tcti_libtcti_socket_la_SOURCES  = tcti/platformcommand.c tcti/tcti_socket.c \
    sysapi/sysapi_util/changeEndian.c tcti/commonchecks.c common/sockets.c \
    common/debug.c
=======
test_tcti_device_CFLAGS  = $(CMOCKA_CFLAGS) -I$(srcdir)/include -I$(srcdir)/sysapi/include
test_tcti_device_LDADD   = $(libsapi) $(libtcti_device) $(CMOCKA_LIBS)
test_tcti_device_SOURCES = test/tcti_device.c test/tcti_device_test.c

test_CommonPreparePrologue_unit_CFLAGS = $(CMOCKA_CFLAGS) -I$(srcdir)/include \
    -I$(srcdir)/include/sapi -I$(srcdir)/sysapi/include/
test_CommonPreparePrologue_unit_LDFLAGS = -Wl,--unresolved-symbols=ignore-all
test_CommonPreparePrologue_unit_LDADD = $(CMOCKA_LIBS)
test_CommonPreparePrologue_unit_SOURCES = \
    test/CommonPreparePrologue_unit.c sysapi/sysapi_util/CommandUtil.c \
    sysapi/sysapi/ContextManagement.c

test_GetNumHandles_unit_CFLAGS  = $(CMOCKA_CFLAGS) \
    -I$(srcdir)/include -I$(srcdir)/sysapi/include
test_GetNumHandles_unit_LDADD   = $(CMOCKA_LIBS)
test_GetNumHandles_unit_SOURCES = \
    test/GetNumHandles_unit.c sysapi/sysapi_util/GetNumHandles.c

test_CopyCommandHeader_unit_CFLAGS = $(CMOCKA_CFLAGS) -I$(srcdir)/include \
    -I$(srcdir)/include/sapi -I$(srcdir)/sysapi/include/
test_CopyCommandHeader_unit_LDFLAGS = -Wl,--unresolved-symbols=ignore-all
test_CopyCommandHeader_unit_LDADD = $(CMOCKA_LIBS)
test_CopyCommandHeader_unit_SOURCES = \
    test/CopyCommandHeader_unit.c sysapi/sysapi_util/CommandUtil.c \
    sysapi/sysapi/ContextManagement.c sysapi/sysapi_util/changeEndian.c

test_marshal_UINT16_unit_CFLAGS  = $(CMOCKA_CFLAGS) \
    -I$(srcdir)/include -I$(srcdir)/include/sapi -I$(srcdir)/sysapi/include/
test_marshal_UINT16_unit_LDADD   = $(CMOCKA_LIBS)
test_marshal_UINT16_unit_SOURCES = \
    sysapi/sysapi_util/changeEndian.c \
    sysapi/sysapi_util/checkoverflow.c \
    sysapi/sysapi_util/marshal_uint16.c \
    test/marshal-UINT16_unit.c

test_unmarshal_UINT16_unit_CFLAGS  = $(CMOCKA_CFLAGS) \
    -I$(srcdir)/include -I$(srcdir)/include/sapi -I$(srcdir)/sysapi/include/
test_unmarshal_UINT16_unit_LDADD   = $(CMOCKA_LIBS)
test_unmarshal_UINT16_unit_SOURCES = \
    sysapi/sysapi_util/changeEndian.c \
    sysapi/sysapi_util/checkoverflow.c \
    sysapi/sysapi_util/unmarshal_uint16.c \
    test/unmarshal-UINT16_unit.c

test_marshal_UINT32_unit_CFLAGS  = $(CMOCKA_CFLAGS) \
    -I$(srcdir)/include -I$(srcdir)/include/sapi -I$(srcdir)/sysapi/include/
test_marshal_UINT32_unit_LDADD   = $(CMOCKA_LIBS)
test_marshal_UINT32_unit_SOURCES = \
    sysapi/sysapi_util/changeEndian.c \
    sysapi/sysapi_util/checkoverflow.c \
    sysapi/sysapi_util/marshal_uint32.c \
    test/marshal-UINT32_unit.c

test_unmarshal_UINT32_unit_CFLAGS  = $(CMOCKA_CFLAGS) \
    -I$(srcdir)/include -I$(srcdir)/include/sapi -I$(srcdir)/sysapi/include/
test_unmarshal_UINT32_unit_LDADD   = $(CMOCKA_LIBS)
test_unmarshal_UINT32_unit_SOURCES = \
    sysapi/sysapi_util/changeEndian.c \
    sysapi/sysapi_util/checkoverflow.c \
    sysapi/sysapi_util/unmarshal_uint32.c \
    test/unmarshal-UINT32_unit.c

test_marshal_TPM2B_simple_unit_CFLAGS  = $(CMOCKA_CFLAGS) \
    -I$(srcdir)/include -I$(srcdir)/include/sapi -I$(srcdir)/sysapi/include/
test_marshal_TPM2B_simple_unit_LDADD   = $(CMOCKA_LIBS)
test_marshal_TPM2B_simple_unit_SOURCES = \
    sysapi/sysapi_util/changeEndian.c \
    sysapi/sysapi_util/checkoverflow.c \
    sysapi/sysapi_util/marshal_uint8.c \
    sysapi/sysapi_util/unmarshal_uint8.c \
    sysapi/sysapi_util/marshal_uint16.c \
    sysapi/sysapi_util/unmarshal_uint16.c \
    sysapi/sysapi_util/marshal_uint32.c \
    sysapi/sysapi_util/CopySessionData.c \
    sysapi/sysapi_util/marshal_simple_tpm2b.c \
    sysapi/sysapi_util/unmarshal_simple_tpm2b.c \
    sysapi/sysapi_util/unmarshal_simple_tpm2b_no_size_check.c \
    test/marshal-TPM2B-simple_unit.c

test_CheckOverflow_unit_CFLAGS  = $(CMOCKA_CFLAGS) \
    -I$(srcdir)/include -I$(srcdir)/include/sapi -I$(srcdir)/sysapi/include/
test_CheckOverflow_unit_LDADD   = $(CMOCKA_LIBS)
test_CheckOverflow_unit_SOURCES = \
    sysapi/sysapi_util/checkoverflow.c \
    test/CheckOverflow_unit.c
endif # UNIT

# how to build stuff
sysapi_libsapi_la_CFLAGS  = -I$(srcdir)/sysapi/include $(AM_CFLAGS)
sysapi_libsapi_la_LDFLAGS = $(LIBRARY_LDFLAGS)
sysapi_libsapi_la_SOURCES = $(SYSAPI_C) $(SYSAPIUTIL_C)

tcti_libtcti_device_la_CFLAGS   = $(TCTIDEVICE_INC) $(AM_CFLAGS)
tcti_libtcti_device_la_LDFLAGS  = $(LIBRARY_LDFLAGS) \
    -Wl,--version-script=$(srcdir)/tcti/tcti_device.map
tcti_libtcti_device_la_SOURCES  = $(TCTIDEVICE_C) \
    sysapi/sysapi_util/changeEndian.c $(TCTICOMMON_C) common/debug.c

tcti_libtcti_socket_la_CFLAGS   = $(TCTISOCKET_INC) $(AM_CFLAGS)
tcti_libtcti_socket_la_CXXFLAGS = $(TCTISOCKET_INC) $(AM_CXXFLAGS)
tcti_libtcti_socket_la_LDFLAGS  = $(LIBRARY_LDFLAGS) \
    -Wl,--version-script=$(srcdir)/tcti/tcti_socket.map
tcti_libtcti_socket_la_SOURCES  =  $(TCTISOCKET_C) \
    sysapi/sysapi_util/changeEndian.c $(TCTISOCKET_CXX) $(TCTICOMMON_C) \
    common/sockets.cpp common/debug.c

test_tpmclient_tpmclient_CFLAGS   = $(TPMCLIENT_INC) $(AM_CFLAGS)
test_tpmclient_tpmclient_CXXFLAGS = $(TPMCLIENT_INC) $(TCTICOMMON_INC) $(TCTIDEVICE_INC) $(AM_CXXFLAGS) -DNO_RM_TESTS
test_tpmclient_tpmclient_LDADD    = $(libsapi) $(libtcti_socket) $(libtcti_device)
test_tpmclient_tpmclient_SOURCES  = $(TPMCLIENT_CXX) $(COMMON_C) $(SAMPLE_C)

%.pc : %.pc.in
	if [ ! -d $(dir $@) ]; then mkdir -p $(dir $@); fi
	sed -e "s,[@]VERSION[@],$(PACKAGE_VERSION),g; \
	        s,[@]includedir[@],$(includedir),g;" $^ > $@
>>>>>>> 2186791b

test_tpmclient_tpmclient_LDADD    = $(libsapi) $(libtcti_socket) $(libtcti_device) $(libmarshal)
test_tpmclient_tpmclient_SOURCES  = test/tpmclient/tpmclient.c $(COMMON_C) $(SAMPLE_C)

<<<<<<< HEAD
test_tpmtest_tpmtest_LDADD    = $(libsapi) $(libtcti_socket) $(libtcti_device) $(libmarshal)
test_tpmtest_tpmtest_SOURCES  = test/tpmtest/tpmtest.c $(COMMON_C) $(SAMPLE_C)

test_integration_libtest_utils_la_SOURCES = test/integration/test-options.c \
    test/integration/context-util.c
=======
# simulator build / run scripts
CLEANFILES += test/simulator-build.sh test/simulator-run.sh test/simulator.inc
.PHONY = simulator-build simulator-start simulator-stop clean-local-ibmtpm
clean-local : clean-local-ibmtpm
clean-local-ibmtpm :
	rm -rf test/ibmtpm*

test/simulator.inc : $(srcdir)/script/simulator.inc
	cp $< $@
test/simulator-build.sh : $(srcdir)/script/simulator-build.sh
	cp $< $@
	chmod 755 $@
simulator-build : test/simulator-build.sh test/simulator.inc
	test/simulator-build.sh
test/simulator-run.sh : $(srcdir)/script/simulator-run.sh
	cp $< $@
	chmod 755 $@
simulator-start : test/simulator-run.sh test/simulator.inc
	test/simulator-run.sh start
simulator-stop : test/simulator-run.sh test/simulator.inc
	test/simulator-run.sh stop

# simple variables
TCTICOMMON_INC = -I$(srcdir)/include -I$(srcdir)/common \
    -I$(srcdir)/sysapi/include
TCTICOMMON_C   = tcti/commonchecks.c
>>>>>>> 2186791b

test_integration_get_random_LDADD   = $(TESTS_LDADD)
test_integration_get_random_SOURCES = test/integration/get-random.c \
    test/integration/main.c

test_integration_self_test_LDADD   = $(TESTS_LDADD)
test_integration_self_test_SOURCES = test/integration/self-test.c \
    test/integration/main.c

<<<<<<< HEAD
test_integration_start_auth_session_LDADD = $(TESTS_LDADD)
test_integration_start_auth_session_SOURCES = test/integration/main.c \
    test/integration/start-auth-session.c

test_integration_pcr_extension_LDADD   = $(TESTS_LDADD)
test_integration_pcr_extension_SOURCES = test/integration/pcr-extension.c \
    test/integration/main.c

test_integration_asymmetric_encrypt_decrypt_LDADD   = $(TESTS_LDADD)
test_integration_asymmetric_encrypt_decrypt_SOURCES = test/integration/asymmetric-encrypt-decrypt.c \
    test/integration/main.c

TESTS_LDADD = $(noinst_LTLIBRARIES) $(lib_LTLIBRARIES)

%.pc : %.pc.in
	if [ ! -d $(dir $@) ]; then mkdir -p $(dir $@); fi
	sed -e "s,[@]VERSION[@],$(PACKAGE_VERSION),g; \
	        s,[@]includedir[@],$(includedir),g;" $^ > $@

# simulator build / run scripts
CLEANFILES += test/simulator-build.sh test/simulator-run.sh test/simulator.inc
.PHONY = simulator-build simulator-start simulator-stop clean-local-ibmtpm
clean-local : clean-local-ibmtpm
clean-local-ibmtpm :
	rm -rf test/ibmtpm*

test/simulator.inc : $(srcdir)/script/simulator.inc
	cp $< $@
test/simulator-build.sh : $(srcdir)/script/simulator-build.sh
	cp $< $@
	chmod 755 $@
simulator-build : test/simulator-build.sh test/simulator.inc
	test/simulator-build.sh
test/simulator-run.sh : $(srcdir)/script/simulator-run.sh
	cp $< $@
	chmod 755 $@
simulator-start : test/simulator-run.sh test/simulator.inc
	test/simulator-run.sh start
simulator-stop : test/simulator-run.sh test/simulator.inc
	test/simulator-run.sh stop

# simple variables
libsapi = sysapi/libsapi.la
libtcti_device = tcti/libtcti-device.la
libtcti_socket = tcti/libtcti-socket.la
libmarshal = marshal/libmarshal.la
resourcemgr = resourcemgr/resourcemgr
tpmclient   = test/tpmclient/tpmclient
tpmtest     = test/tpmtest/tpmtest
=======
TPMCLIENT_INC = -I$(srcdir)/include -I$(srcdir)/common \
    -I$(srcdir)/test/tpmclient -I$(srcdir)/sysapi/include \
    -I$(srcdir)/test/common/sample
TPMCLIENT_CXX = test/tpmclient/tpmclient.cpp

libsapi = sysapi/libsapi.la
libtcti_device = tcti/libtcti-device.la
libtcti_socket = tcti/libtcti-socket.la
tpmclient   = test/tpmclient/tpmclient
>>>>>>> 2186791b
<|MERGE_RESOLUTION|>--- conflicted
+++ resolved
@@ -34,9 +34,7 @@
 AM_LDFLAGS      = $(EXTRA_LDFLAGS)
 
 # stuff to build, what that stuff is, and where/if to install said stuff
-<<<<<<< HEAD
-sbin_PROGRAMS   = $(resourcemgr)
-noinst_PROGRAMS = $(tpmclient) $(tpmtest)
+noinst_PROGRAMS = $(tpmclient)
 lib_LTLIBRARIES = $(libmarshal) $(libsapi) $(libtcti_device) $(libtcti_socket)
 noinst_LTLIBRARIES = test/integration/libtest_utils.la
 check_PROGRAMS = $(TESTS_UNIT) $(TESTS_INTEGRATION)
@@ -46,7 +44,6 @@
 TESTS_UNIT  = \
     test/unit/CommonPreparePrologue \
     test/unit/CopyCommandHeader \
-    test/unit/getcommands-malloc-mock \
     test/unit/GetNumHandles \
     test/unit/marshal-TPM2B-simple \
     test/unit/tcti-device \
@@ -54,24 +51,6 @@
     test/unit/UINT16-marshal \
     test/unit/UINT32-marshal \
     test/unit/UINT64-marshal
-=======
-noinst_PROGRAMS = $(tpmclient)
-lib_LTLIBRARIES = $(libsapi) $(libtcti_device) $(libtcti_socket)
-
-# unit tests
-if UNIT
-check_PROGRAMS  = \
-    test/tcti_device \
-    test/CommonPreparePrologue_unit \
-    test/GetNumHandles_unit \
-    test/CopyCommandHeader_unit \
-    test/marshal-UINT16_unit \
-    test/unmarshal-UINT16_unit \
-    test/marshal-UINT32_unit \
-    test/unmarshal_UINT32_unit \
-    test/marshal-TPM2B-simple_unit \
-    test/CheckOverflow_unit
->>>>>>> 2186791b
 endif #UNIT
 
 TESTS_INTEGRATION = \
@@ -100,20 +79,12 @@
 nodist_pkgconfig_DATA = lib/sapi.pc lib/tcti-device.pc lib/tcti-socket.pc
 
 if UNIT
-<<<<<<< HEAD
 test_unit_tcti_device_CFLAGS  = $(CMOCKA_CFLAGS) $(AM_CFLAGS)
 test_unit_tcti_device_LDADD   = $(CMOCKA_LIBS) $(libmarshal)
 test_unit_tcti_device_LDFLAGS = -Wl,--wrap=read -Wl,-wrap=write
 test_unit_tcti_device_SOURCES = tcti/commonchecks.c tcti/tcti_device.c \
     test/unit/tcti-device.c
 
-test_unit_getcommands_malloc_mock_CFLAGS  = $(CMOCKA_CFLAGS) $(AM_CFLAGS)
-test_unit_getcommands_malloc_mock_LDADD   = $(CMOCKA_LIBS)
-test_unit_getcommands_malloc_mock_LDFLAGS = -Wl,--wrap=malloc \
-    -Wl,--wrap=Tss2_Sys_GetCapability
-test_unit_getcommands_malloc_mock_SOURCES = \
-    test/unit/getcommands-malloc-mock.c resourcemgr/getcommands.c
-
 test_unit_CommonPreparePrologue_CFLAGS = $(CMOCKA_CFLAGS) $(AM_CFLAGS)
 test_unit_CommonPreparePrologue_LDFLAGS = -Wl,--unresolved-symbols=ignore-all
 test_unit_CommonPreparePrologue_LDADD = $(CMOCKA_LIBS) $(libsapi)
@@ -148,13 +119,6 @@
 test_unit_UINT64_marshal_LDADD   = $(CMOCKA_LIBS) $(libmarshal)
 test_unit_UINT64_marshal_SOURCES = test/unit/UINT64-marshal.c
 endif # UNIT
-
-# how to build stuff
-resourcemgr_resourcemgr_CFLAGS   = $(AM_CFLAGS) $(PTHREAD_CFLAGS)
-resourcemgr_resourcemgr_LDADD    = $(libsapi) $(libtcti_device) $(libtcti_socket) $(libmarshal)
-resourcemgr_resourcemgr_LDFLAGS  = $(PTHREAD_LDFLAGS)
-resourcemgr_resourcemgr_SOURCES  = $(COMMON_SRC) resourcemgr/resourcemgr.c \
-    resourcemgr/criticalsection_linux.c resourcemgr/getcommands.c
 
 marshal_libmarshal_la_LDFLAGS = -Wl,--version-script=$(srcdir)/lib/libmarshal.map
 marshal_libmarshal_la_SOURCES = marshal/base-types.c log/log.c
@@ -173,134 +137,41 @@
 tcti_libtcti_socket_la_SOURCES  = tcti/platformcommand.c tcti/tcti_socket.c \
     sysapi/sysapi_util/changeEndian.c tcti/commonchecks.c common/sockets.c \
     common/debug.c
-=======
-test_tcti_device_CFLAGS  = $(CMOCKA_CFLAGS) -I$(srcdir)/include -I$(srcdir)/sysapi/include
-test_tcti_device_LDADD   = $(libsapi) $(libtcti_device) $(CMOCKA_LIBS)
-test_tcti_device_SOURCES = test/tcti_device.c test/tcti_device_test.c
-
-test_CommonPreparePrologue_unit_CFLAGS = $(CMOCKA_CFLAGS) -I$(srcdir)/include \
-    -I$(srcdir)/include/sapi -I$(srcdir)/sysapi/include/
-test_CommonPreparePrologue_unit_LDFLAGS = -Wl,--unresolved-symbols=ignore-all
-test_CommonPreparePrologue_unit_LDADD = $(CMOCKA_LIBS)
-test_CommonPreparePrologue_unit_SOURCES = \
-    test/CommonPreparePrologue_unit.c sysapi/sysapi_util/CommandUtil.c \
-    sysapi/sysapi/ContextManagement.c
-
-test_GetNumHandles_unit_CFLAGS  = $(CMOCKA_CFLAGS) \
-    -I$(srcdir)/include -I$(srcdir)/sysapi/include
-test_GetNumHandles_unit_LDADD   = $(CMOCKA_LIBS)
-test_GetNumHandles_unit_SOURCES = \
-    test/GetNumHandles_unit.c sysapi/sysapi_util/GetNumHandles.c
-
-test_CopyCommandHeader_unit_CFLAGS = $(CMOCKA_CFLAGS) -I$(srcdir)/include \
-    -I$(srcdir)/include/sapi -I$(srcdir)/sysapi/include/
-test_CopyCommandHeader_unit_LDFLAGS = -Wl,--unresolved-symbols=ignore-all
-test_CopyCommandHeader_unit_LDADD = $(CMOCKA_LIBS)
-test_CopyCommandHeader_unit_SOURCES = \
-    test/CopyCommandHeader_unit.c sysapi/sysapi_util/CommandUtil.c \
-    sysapi/sysapi/ContextManagement.c sysapi/sysapi_util/changeEndian.c
-
-test_marshal_UINT16_unit_CFLAGS  = $(CMOCKA_CFLAGS) \
-    -I$(srcdir)/include -I$(srcdir)/include/sapi -I$(srcdir)/sysapi/include/
-test_marshal_UINT16_unit_LDADD   = $(CMOCKA_LIBS)
-test_marshal_UINT16_unit_SOURCES = \
-    sysapi/sysapi_util/changeEndian.c \
-    sysapi/sysapi_util/checkoverflow.c \
-    sysapi/sysapi_util/marshal_uint16.c \
-    test/marshal-UINT16_unit.c
-
-test_unmarshal_UINT16_unit_CFLAGS  = $(CMOCKA_CFLAGS) \
-    -I$(srcdir)/include -I$(srcdir)/include/sapi -I$(srcdir)/sysapi/include/
-test_unmarshal_UINT16_unit_LDADD   = $(CMOCKA_LIBS)
-test_unmarshal_UINT16_unit_SOURCES = \
-    sysapi/sysapi_util/changeEndian.c \
-    sysapi/sysapi_util/checkoverflow.c \
-    sysapi/sysapi_util/unmarshal_uint16.c \
-    test/unmarshal-UINT16_unit.c
-
-test_marshal_UINT32_unit_CFLAGS  = $(CMOCKA_CFLAGS) \
-    -I$(srcdir)/include -I$(srcdir)/include/sapi -I$(srcdir)/sysapi/include/
-test_marshal_UINT32_unit_LDADD   = $(CMOCKA_LIBS)
-test_marshal_UINT32_unit_SOURCES = \
-    sysapi/sysapi_util/changeEndian.c \
-    sysapi/sysapi_util/checkoverflow.c \
-    sysapi/sysapi_util/marshal_uint32.c \
-    test/marshal-UINT32_unit.c
-
-test_unmarshal_UINT32_unit_CFLAGS  = $(CMOCKA_CFLAGS) \
-    -I$(srcdir)/include -I$(srcdir)/include/sapi -I$(srcdir)/sysapi/include/
-test_unmarshal_UINT32_unit_LDADD   = $(CMOCKA_LIBS)
-test_unmarshal_UINT32_unit_SOURCES = \
-    sysapi/sysapi_util/changeEndian.c \
-    sysapi/sysapi_util/checkoverflow.c \
-    sysapi/sysapi_util/unmarshal_uint32.c \
-    test/unmarshal-UINT32_unit.c
-
-test_marshal_TPM2B_simple_unit_CFLAGS  = $(CMOCKA_CFLAGS) \
-    -I$(srcdir)/include -I$(srcdir)/include/sapi -I$(srcdir)/sysapi/include/
-test_marshal_TPM2B_simple_unit_LDADD   = $(CMOCKA_LIBS)
-test_marshal_TPM2B_simple_unit_SOURCES = \
-    sysapi/sysapi_util/changeEndian.c \
-    sysapi/sysapi_util/checkoverflow.c \
-    sysapi/sysapi_util/marshal_uint8.c \
-    sysapi/sysapi_util/unmarshal_uint8.c \
-    sysapi/sysapi_util/marshal_uint16.c \
-    sysapi/sysapi_util/unmarshal_uint16.c \
-    sysapi/sysapi_util/marshal_uint32.c \
-    sysapi/sysapi_util/CopySessionData.c \
-    sysapi/sysapi_util/marshal_simple_tpm2b.c \
-    sysapi/sysapi_util/unmarshal_simple_tpm2b.c \
-    sysapi/sysapi_util/unmarshal_simple_tpm2b_no_size_check.c \
-    test/marshal-TPM2B-simple_unit.c
-
-test_CheckOverflow_unit_CFLAGS  = $(CMOCKA_CFLAGS) \
-    -I$(srcdir)/include -I$(srcdir)/include/sapi -I$(srcdir)/sysapi/include/
-test_CheckOverflow_unit_LDADD   = $(CMOCKA_LIBS)
-test_CheckOverflow_unit_SOURCES = \
-    sysapi/sysapi_util/checkoverflow.c \
-    test/CheckOverflow_unit.c
-endif # UNIT
-
-# how to build stuff
-sysapi_libsapi_la_CFLAGS  = -I$(srcdir)/sysapi/include $(AM_CFLAGS)
-sysapi_libsapi_la_LDFLAGS = $(LIBRARY_LDFLAGS)
-sysapi_libsapi_la_SOURCES = $(SYSAPI_C) $(SYSAPIUTIL_C)
-
-tcti_libtcti_device_la_CFLAGS   = $(TCTIDEVICE_INC) $(AM_CFLAGS)
-tcti_libtcti_device_la_LDFLAGS  = $(LIBRARY_LDFLAGS) \
-    -Wl,--version-script=$(srcdir)/tcti/tcti_device.map
-tcti_libtcti_device_la_SOURCES  = $(TCTIDEVICE_C) \
-    sysapi/sysapi_util/changeEndian.c $(TCTICOMMON_C) common/debug.c
-
-tcti_libtcti_socket_la_CFLAGS   = $(TCTISOCKET_INC) $(AM_CFLAGS)
-tcti_libtcti_socket_la_CXXFLAGS = $(TCTISOCKET_INC) $(AM_CXXFLAGS)
-tcti_libtcti_socket_la_LDFLAGS  = $(LIBRARY_LDFLAGS) \
-    -Wl,--version-script=$(srcdir)/tcti/tcti_socket.map
-tcti_libtcti_socket_la_SOURCES  =  $(TCTISOCKET_C) \
-    sysapi/sysapi_util/changeEndian.c $(TCTISOCKET_CXX) $(TCTICOMMON_C) \
-    common/sockets.cpp common/debug.c
-
-test_tpmclient_tpmclient_CFLAGS   = $(TPMCLIENT_INC) $(AM_CFLAGS)
-test_tpmclient_tpmclient_CXXFLAGS = $(TPMCLIENT_INC) $(TCTICOMMON_INC) $(TCTIDEVICE_INC) $(AM_CXXFLAGS) -DNO_RM_TESTS
-test_tpmclient_tpmclient_LDADD    = $(libsapi) $(libtcti_socket) $(libtcti_device)
-test_tpmclient_tpmclient_SOURCES  = $(TPMCLIENT_CXX) $(COMMON_C) $(SAMPLE_C)
+
+test_tpmclient_tpmclient_CFLAGS   = $(AM_CFLAGS) -DNO_RM_TESTS
+test_tpmclient_tpmclient_LDADD    = $(libsapi) $(libtcti_socket) $(libtcti_device) $(libmarshal)
+test_tpmclient_tpmclient_SOURCES  = test/tpmclient/tpmclient.c $(COMMON_C) $(SAMPLE_C)
+
+test_integration_libtest_utils_la_SOURCES = test/integration/test-options.c \
+    test/integration/context-util.c
+
+test_integration_get_random_LDADD   = $(TESTS_LDADD)
+test_integration_get_random_SOURCES = test/integration/get-random.c \
+    test/integration/main.c
+
+test_integration_self_test_LDADD   = $(TESTS_LDADD)
+test_integration_self_test_SOURCES = test/integration/self-test.c \
+    test/integration/main.c
+
+test_integration_start_auth_session_LDADD = $(TESTS_LDADD)
+test_integration_start_auth_session_SOURCES = test/integration/main.c \
+    test/integration/start-auth-session.c
+
+test_integration_pcr_extension_LDADD   = $(TESTS_LDADD)
+test_integration_pcr_extension_SOURCES = test/integration/pcr-extension.c \
+    test/integration/main.c
+
+test_integration_asymmetric_encrypt_decrypt_LDADD   = $(TESTS_LDADD)
+test_integration_asymmetric_encrypt_decrypt_SOURCES = test/integration/asymmetric-encrypt-decrypt.c \
+    test/integration/main.c
+
+TESTS_LDADD = $(noinst_LTLIBRARIES) $(lib_LTLIBRARIES)
 
 %.pc : %.pc.in
 	if [ ! -d $(dir $@) ]; then mkdir -p $(dir $@); fi
 	sed -e "s,[@]VERSION[@],$(PACKAGE_VERSION),g; \
 	        s,[@]includedir[@],$(includedir),g;" $^ > $@
->>>>>>> 2186791b
-
-test_tpmclient_tpmclient_LDADD    = $(libsapi) $(libtcti_socket) $(libtcti_device) $(libmarshal)
-test_tpmclient_tpmclient_SOURCES  = test/tpmclient/tpmclient.c $(COMMON_C) $(SAMPLE_C)
-
-<<<<<<< HEAD
-test_tpmtest_tpmtest_LDADD    = $(libsapi) $(libtcti_socket) $(libtcti_device) $(libmarshal)
-test_tpmtest_tpmtest_SOURCES  = test/tpmtest/tpmtest.c $(COMMON_C) $(SAMPLE_C)
-
-test_integration_libtest_utils_la_SOURCES = test/integration/test-options.c \
-    test/integration/context-util.c
-=======
+
 # simulator build / run scripts
 CLEANFILES += test/simulator-build.sh test/simulator-run.sh test/simulator.inc
 .PHONY = simulator-build simulator-start simulator-stop clean-local-ibmtpm
@@ -324,77 +195,8 @@
 	test/simulator-run.sh stop
 
 # simple variables
-TCTICOMMON_INC = -I$(srcdir)/include -I$(srcdir)/common \
-    -I$(srcdir)/sysapi/include
-TCTICOMMON_C   = tcti/commonchecks.c
->>>>>>> 2186791b
-
-test_integration_get_random_LDADD   = $(TESTS_LDADD)
-test_integration_get_random_SOURCES = test/integration/get-random.c \
-    test/integration/main.c
-
-test_integration_self_test_LDADD   = $(TESTS_LDADD)
-test_integration_self_test_SOURCES = test/integration/self-test.c \
-    test/integration/main.c
-
-<<<<<<< HEAD
-test_integration_start_auth_session_LDADD = $(TESTS_LDADD)
-test_integration_start_auth_session_SOURCES = test/integration/main.c \
-    test/integration/start-auth-session.c
-
-test_integration_pcr_extension_LDADD   = $(TESTS_LDADD)
-test_integration_pcr_extension_SOURCES = test/integration/pcr-extension.c \
-    test/integration/main.c
-
-test_integration_asymmetric_encrypt_decrypt_LDADD   = $(TESTS_LDADD)
-test_integration_asymmetric_encrypt_decrypt_SOURCES = test/integration/asymmetric-encrypt-decrypt.c \
-    test/integration/main.c
-
-TESTS_LDADD = $(noinst_LTLIBRARIES) $(lib_LTLIBRARIES)
-
-%.pc : %.pc.in
-	if [ ! -d $(dir $@) ]; then mkdir -p $(dir $@); fi
-	sed -e "s,[@]VERSION[@],$(PACKAGE_VERSION),g; \
-	        s,[@]includedir[@],$(includedir),g;" $^ > $@
-
-# simulator build / run scripts
-CLEANFILES += test/simulator-build.sh test/simulator-run.sh test/simulator.inc
-.PHONY = simulator-build simulator-start simulator-stop clean-local-ibmtpm
-clean-local : clean-local-ibmtpm
-clean-local-ibmtpm :
-	rm -rf test/ibmtpm*
-
-test/simulator.inc : $(srcdir)/script/simulator.inc
-	cp $< $@
-test/simulator-build.sh : $(srcdir)/script/simulator-build.sh
-	cp $< $@
-	chmod 755 $@
-simulator-build : test/simulator-build.sh test/simulator.inc
-	test/simulator-build.sh
-test/simulator-run.sh : $(srcdir)/script/simulator-run.sh
-	cp $< $@
-	chmod 755 $@
-simulator-start : test/simulator-run.sh test/simulator.inc
-	test/simulator-run.sh start
-simulator-stop : test/simulator-run.sh test/simulator.inc
-	test/simulator-run.sh stop
-
-# simple variables
 libsapi = sysapi/libsapi.la
 libtcti_device = tcti/libtcti-device.la
 libtcti_socket = tcti/libtcti-socket.la
 libmarshal = marshal/libmarshal.la
-resourcemgr = resourcemgr/resourcemgr
-tpmclient   = test/tpmclient/tpmclient
-tpmtest     = test/tpmtest/tpmtest
-=======
-TPMCLIENT_INC = -I$(srcdir)/include -I$(srcdir)/common \
-    -I$(srcdir)/test/tpmclient -I$(srcdir)/sysapi/include \
-    -I$(srcdir)/test/common/sample
-TPMCLIENT_CXX = test/tpmclient/tpmclient.cpp
-
-libsapi = sysapi/libsapi.la
-libtcti_device = tcti/libtcti-device.la
-libtcti_socket = tcti/libtcti-socket.la
-tpmclient   = test/tpmclient/tpmclient
->>>>>>> 2186791b
+tpmclient   = test/tpmclient/tpmclient