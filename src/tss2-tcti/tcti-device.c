--- conflicted
+++ resolved
@@ -457,7 +457,6 @@
             return TSS2_TCTI_RC_IO_ERROR;
         }
     }
-<<<<<<< HEAD
     /* Decode response code from header  */
     UINT32 ResponseCode = ((UINT32)rsp[6] << 24) |
                           ((UINT32)rsp[7] << 16) |
@@ -472,9 +471,6 @@
     }
 
     LOG_DEBUG ("Header read, reading rest of response");
-=======
-    LOG_DEBUG("Header read, reading rest of response");
->>>>>>> 69b72547
     fds.fd = tcti_dev->fd;
     fds.events = POLLIN;
     sz = 0;
