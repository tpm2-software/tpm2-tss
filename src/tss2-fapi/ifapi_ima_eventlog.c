--- conflicted
+++ resolved
@@ -679,12 +679,8 @@
         }
         memcpy(&template->ima_type[0], "ima", 3);
         /* Get the description of the IMA event. */
-<<<<<<< HEAD
-        if (template->ima_type_size < 3) {
-=======
         if (template->ima_type_size < 3 ||
             template->ima_type_size >= TCG_EVENT_NAME_LEN_MAX) {
->>>>>>> 638f1870
             LOG_ERROR("Invalid ima data");
             *rc = TSS2_FAPI_RC_BAD_VALUE;
             return 0;
