/* SPDX-License-Identifier: BSD-2-Clause */
/*******************************************************************************
 * Copyright 2018-2019, Fraunhofer SIT sponsored by Infineon Technologies AG
 * All rights reserved.
 *******************************************************************************/

#ifdef HAVE_CONFIG_H
#include <config.h>
#endif

#include <stdio.h>
#include <string.h>
#include <stdarg.h>
#include <sys/types.h>
#include <sys/stat.h>
#include <stdlib.h>
#include <stdio.h>
#include <unistd.h>
#include <ctype.h>
#include <dirent.h>

#include "tss2_mu.h"
#include "fapi_util.h"
#include "fapi_crypto.h"
#include "ifapi_helpers.h"
#include "ifapi_json_serialize.h"
#include "ifapi_json_deserialize.h"
#include "tpm_json_deserialize.h"
#include "fapi_policy.h"
#include "ifapi_policyutil_execute.h"
#define LOGMODULE fapi
#include "util/log.h"
#include "util/aux_util.h"

/** State machine for flushing objects.
 *
 * @param[in] context The FAPI_CONTEXT.
 * @param[in] handle of the object to be flushed.
 *
 * @retval TSS2_RC_SUCCESS on success.
 * @retval TSS2_ESYS_RC_* possible error codes of ESAPI.
 * @retval TSS2_FAPI_RC_TRY_AGAIN if an I/O operation is not finished yet and
 *         this function needs to be called again.
 * @retval TSS2_FAPI_RC_BAD_SEQUENCE if the context has an asynchronous
 *         operation already pending.
 */
TSS2_RC
ifapi_flush_object(FAPI_CONTEXT *context, ESYS_TR handle)
{
    TSS2_RC r = TSS2_RC_SUCCESS;

    if (handle == ESYS_TR_NONE)
        return r;

    switch (context->flush_object_state) {
    statecase(context->flush_object_state, FLUSH_INIT);
        r = Esys_FlushContext_Async(context->esys, handle);
        return_if_error(r, "Flush Object");
        fallthrough;

    statecase(context->flush_object_state, WAIT_FOR_FLUSH);
        r = Esys_FlushContext_Finish(context->esys);
        if (base_rc(r) == TSS2_BASE_RC_TRY_AGAIN)
            return TSS2_FAPI_RC_TRY_AGAIN;

        context->flush_object_state = FLUSH_INIT;
        return_if_error(r, "FlushContext");

        return TSS2_RC_SUCCESS;

    statecasedefault(context->flush_object_state);
    }
}

/** Preparation for getting a session handle.
 *
 * The corresponding async call be executed and a session secret for encryption
 * TPM2B parameters will be created.
 *
 * @param[in] esys The ESYS_CONTEXT.
 * @param[in] saltkey The key which will be used for the encryption of the session
 *            secret.
 * @param[in] profile The FAPI profile will be used to adjust the sessions symmetric
 *            parameters.
 * @param[in] hashAlg The hash algorithm used for the session.
 *
 * @retval TSS2_RC_SUCCESS on success.
 * @retval TSS2_ESYS_RC_* possible error codes of ESAPI.
 */
TSS2_RC
ifapi_get_session_async(ESYS_CONTEXT *esys, ESYS_TR saltkey, const IFAPI_PROFILE *profile,
                        TPMI_ALG_HASH hashAlg)
{
    TSS2_RC r;

    r = Esys_StartAuthSession_Async(esys, saltkey,
                                    ESYS_TR_NONE,
                                    ESYS_TR_NONE, ESYS_TR_NONE, ESYS_TR_NONE,
                                    NULL,
                                    TPM2_SE_HMAC, &profile->session_symmetric,
                                    hashAlg);
    return_if_error(r, "Creating session.");

    return TSS2_RC_SUCCESS;
}

/**  Call for getting a session handle and adjust session parameters.
 *
 * @param[in] esys The ESYS_CONTEXT.
 * @param[out] session The session handle.
 * @param[in] flags The flags to adjust the session attributes.
 *
 * @retval TSS2_RC_SUCCESS on success.
 * @retval TSS2_ESYS_RC_* possible error codes of ESAPI.
 */
TSS2_RC
ifapi_get_session_finish(ESYS_CONTEXT *esys, ESYS_TR *session,
                         TPMA_SESSION flags)
{
    TSS2_RC r;
    TPMA_SESSION sessionAttributes = 0;

    /* Check whether authorization callback is defined */

    r = Esys_StartAuthSession_Finish(esys, session);
    if (r != TSS2_RC_SUCCESS)
        return r;

    sessionAttributes |= flags;
    sessionAttributes |= TPMA_SESSION_CONTINUESESSION;

    r = Esys_TRSess_SetAttributes(esys, *session, sessionAttributes,
                                  0xff);
    return_if_error(r, "Set session attributes.");

    return TSS2_RC_SUCCESS;
}

/** Get the digest size of the policy of a FAPI object.
 *
 * @param[in] object The object with the correspodning policy.
 *
 * @retval The size of policy digest.
 * @retval 0 if The object does not have a policy.
 */
static size_t
policy_digest_size(IFAPI_OBJECT *object)
{
    switch (object->objectType) {
    case IFAPI_KEY_OBJ:
        return object->misc.key.public.publicArea.authPolicy.size;
    case IFAPI_NV_OBJ:
        return object->misc.nv.public.nvPublic.authPolicy.size;
    case IFAPI_HIERARCHY_OBJ:
        return object->misc.hierarchy.authPolicy.size;
    default:
        return 0;
    }
}

/** Add a object together with size as first element to a linked list.
 *
 * This function can e.g. used to add byte arrays together with their size
 * to a linked list.
 *
 * @param[in] object The object to be added.
 * @param[in] size The size of the object to be added.
 * @param[in,out] object_list The linked list to be extended.
 *
 * @retval TSS2_RC_SUCCESS if the object was added.
 * @retval TSS2_FAPI_RC_MEMORY If memory for the list extension cannot
 *         be allocated.
 */
static TSS2_RC
push_object_with_size_to_list(void *object, size_t size, NODE_OBJECT_T **object_list)
{
    TSS2_RC r;
    r = push_object_to_list(object, object_list);
    return_if_error(r, "Push object with size.");

    (*object_list)->size = size;

    return TSS2_RC_SUCCESS;
}

/** Initialize and expand the linked list representing a FAPI key path.
 *
 * From a passed key path the explicit key path will be determined. The
 * profile and the hierarchy will be added if necessary and the extension
 * is possible.
 *
 * @param[in]  context_profile The profile used for extension of no profile is
 *             part of the path.
 * @param[in]  ipath The implicit pathname which has to be extended.
 * @param[out] list_node1 The linked list for the passed key path without
 *             extensions.
 * @param[out] current_list_node The current node in the list list_node1,
 *             which represent the tail not processed.
 * @param[out] result The part of the new list which had been extended
 *             without the tail not processed.
 *
 * @retval TSS2_RC_SUCCESS: If the initialization was successful.
 * @retval TSS2_FAPI_RC_BAD_VALUE If an invalid path was passed.
 * @retval TSS2_FAPI_RC_MEMORY: if not enough memory can be allocated.
 * @retval TSS2_FAPI_RC_BAD_PATH if the path is used in inappropriate context
 *         or contains illegal characters.
 */
static TSS2_RC
init_explicit_key_path(
    const char *context_profile,
    const char *ipath,
    NODE_STR_T **list_node1,
    NODE_STR_T **current_list_node,
    NODE_STR_T **result)
{
    *list_node1 = split_string(ipath, IFAPI_FILE_DELIM);
    NODE_STR_T *list_node = *list_node1;
    char const *profile;
    char *hierarchy;
    TSS2_RC r = TSS2_RC_SUCCESS;

    *result = NULL;
    if (list_node == NULL) {
        LOG_ERROR("Invalid path");
        free_string_list(*list_node1);
        return TSS2_FAPI_RC_BAD_VALUE;
    }

    /* Processing of the profile. */
    if (strncmp("P_", list_node->str, 2) == 0) {
        profile = list_node->str;
        list_node = list_node->next;
    } else {
        profile = context_profile;
    }
    /* Create the initial node of the linked list. */
    *result = init_string_list(profile);
    if (*result == NULL) {
        free_string_list(*list_node1);
        LOG_ERROR("Out of memory");
        return TSS2_FAPI_RC_MEMORY;
    }
    if (list_node == NULL) {
        /* Storage hierarchy will be used as default. */
        hierarchy = "HS";
    } else {
        if (strcmp(list_node->str, "HN") == 0) {
            hierarchy = list_node->str;
            list_node = list_node->next;
        } else if (strcmp(list_node->str, "HS") == 0 ||
                   strcmp(list_node->str, "HE") == 0 ||
                   strcmp(list_node->str, "HN") == 0) {
            hierarchy = list_node->str;
            list_node = list_node->next;
        } else if (strcmp(list_node->str, "EK") == 0) {
            /* The hierarchy for an endorsement key will be added. */
            hierarchy = "HE";
        } else if (list_node->str != NULL &&
                   strcmp(list_node->str, "SRK") == 0) {
            /* The storage hierachy will be added. */
            hierarchy = "HS";
        } else {
            LOG_ERROR("Hierarchy cannot be determined.");
            r = TSS2_FAPI_RC_BAD_PATH;
            goto error;
        }
    }
    /* Add the used hierarchy to the linked list. */
    if (!add_string_to_list(*result, hierarchy)) {
        LOG_ERROR("Out of memory");
        r = TSS2_FAPI_RC_MEMORY;
        goto error;
    }
    if (list_node == NULL) {
        goto_error(r, TSS2_FAPI_RC_BAD_PATH, "Explicit path can't be determined.",
                   error);
    }

    /* Add the primary directory to the linked list. */
    if (!add_string_to_list(*result, list_node->str)) {
        LOG_ERROR("Out of memory");
        r = TSS2_FAPI_RC_MEMORY;
        goto error;
    }

    if (strcmp(hierarchy, "HS") == 0 && strcmp(list_node->str, "EK") == 0) {
        LOG_ERROR("Key EK cannot be create in the storage hierarchy.");
        r = TSS2_FAPI_RC_BAD_PATH;
        goto error;
    }

    if (strcmp(hierarchy, "HE") == 0 && strcmp(list_node->str, "SRK") == 0) {
        LOG_ERROR("Key EK cannot be create in the endorsement hierarchy.");
        r = TSS2_FAPI_RC_BAD_PATH;
        goto error;
    }

    if (strcmp(hierarchy, "HN") == 0 &&
        (strcmp(list_node->str, "SRK") == 0 || strcmp(list_node->str, "EK") == 0)) {
        LOG_ERROR("Key EK and SRK cannot be created in NULL hierarchy.");
        r = TSS2_FAPI_RC_BAD_PATH;
        goto error;
    }

    /* Return the rest of the path. */
    *current_list_node = list_node->next;
    return TSS2_RC_SUCCESS;

error:
    free_string_list(*result);
    *result = NULL;
    free_string_list(*list_node1);
    *list_node1 = NULL;
    return r;
}

/** Free first object of a linked list.
 *
 * Note: Referenced objects of the list have to be freed before.
 * @retval TSS2_FAPI_RC_BAD_REFERENCE a invalid null pointer is passed.
 */
static TSS2_RC
pop_object_from_list(NODE_OBJECT_T **object_list)
{
    return_if_null(*object_list, "Pop from list.", TSS2_FAPI_RC_BAD_REFERENCE);

    NODE_OBJECT_T *head = *object_list;
    NODE_OBJECT_T *next = head->next;
    *object_list = next;
    free(head);
    return TSS2_RC_SUCCESS;
}

/** Get relative path of a FAPI object.
 *
 * @param[in] object The internal FAPI object.
 *
 * @retval The relative path of the object.
 * @retval NULL if no path is available.
 */
const char *
ifapi_get_object_path(IFAPI_OBJECT *object)
{
    if (object->rel_path)
        return object->rel_path;

    /* For hierarchies the path might not be set during reading
       from keystore. */
    if (object->objectType == IFAPI_HIERARCHY_OBJ) {
        switch (object->public.handle) {
        case ESYS_TR_RH_NULL:
            return "/HN";
        case ESYS_TR_RH_OWNER:
            return "/HS";
        case ESYS_TR_RH_ENDORSEMENT:
            return "/HE";
        case ESYS_TR_RH_LOCKOUT:
            return  "/LOCKOUT";
        }
    }
    return NULL;
}

/** Set authorization value for a primary key to be created.
 *
 * The callback which provides the auth value must be defined.
 *
 * @param[in,out] context The FAPI_CONTEXT.
 * @param[in]     object The auth value will be assigned to this object.
 * @param[in,out] inSensitive The sensitive data to store the auth value.
 *
 * @retval TSS2_RC_SUCCESS on success.
 * @retval TSS2_FAPI_RC_AUTHORIZATION_UNKNOWN If the callback for getting
 *         the auth value is not defined.
 */
TSS2_RC
ifapi_set_auth_primary(
    FAPI_CONTEXT *context,
    IFAPI_OBJECT *object,
    TPMS_SENSITIVE_CREATE *inSensitive)
{
    TSS2_RC r;
    const char *auth = NULL;
    const char *obj_path;

    memset(inSensitive, 0, sizeof(TPMS_SENSITIVE_CREATE));

    if (!object->misc.key.with_auth) {
        return TSS2_RC_SUCCESS;
    }

    obj_path = ifapi_get_object_path(object);

    /* Check whether callback is defined. */
    if (context->callbacks.auth) {
        r = context->callbacks.auth(obj_path, object->misc.key.description,
                                    &auth, context->callbacks.authData);
        return_if_error(r, "AuthCallback");
        if (auth != NULL) {
            inSensitive->userAuth.size = strlen(auth);
            memcpy(&inSensitive->userAuth.buffer[0], auth,
                   inSensitive->userAuth.size);
        }
        return TSS2_RC_SUCCESS;
    }
    SAFE_FREE(auth);
    return_error( TSS2_FAPI_RC_AUTHORIZATION_UNKNOWN, "Authorization callback not defined.");
}

/** Set authorization value for a FAPI object.
 *
 * The callback which provides the auth value must be defined.
 *
 * @param[in,out] context The FAPI_CONTEXT.
 * @param[in]     auth_object The auth value will be assigned to this object.
 * @param[in]     description The description will be passed to the callback
 *                which delivers the auth value.
 *
 * @retval TSS2_RC_SUCCESS on success.
 * @retval TSS2_FAPI_RC_AUTHORIZATION_UNKNOWN If the callback for getting
 *         the auth value is not defined.
 */
TSS2_RC
ifapi_set_auth(
    FAPI_CONTEXT *context,
    IFAPI_OBJECT *auth_object,
    const char *description)
{
    TSS2_RC r;
    const char *auth = NULL;
    TPM2B_AUTH authValue = {.size = 0,.buffer = {0} };
    const char *obj_path;

    obj_path = ifapi_get_object_path(auth_object);

    /* Check whether callback is defined. */
    if (context->callbacks.auth) {
        r = context->callbacks.auth(obj_path, description, &auth,
                                    context->callbacks.authData);
        return_if_error(r, "policyAuthCallback");
        if (auth != NULL) {
            authValue.size = strlen(auth);
            memcpy(&authValue.buffer[0], auth, authValue.size);
        }

        /* Store auth value in the ESYS object. */
        r = Esys_TR_SetAuth(context->esys, auth_object->public.handle, &authValue);
        return_if_error(r, "Set auth value.");

        if (auth_object->objectType == IFAPI_HIERARCHY_OBJ)
            auth_object->misc.hierarchy.authorized = true;

        return TSS2_RC_SUCCESS;
    }
    SAFE_FREE(auth);
    return_error( TSS2_FAPI_RC_AUTHORIZATION_UNKNOWN, "Authorization callback not defined.");
}

/** Preparation for getting a free handle after a start handle number.
 *
 * @param[in] fctx The FAPI_CONTEXT.
 * @param[in] handle The start value for handle search.
 *
 * @retval TSS2_RC_SUCCESS on success.
 * @retval TSS2_ESYS_RC_* possible error codes of ESAPI.
 */
TSS2_RC
ifapi_get_free_handle_async(FAPI_CONTEXT *fctx, TPM2_HANDLE *handle)
{
    TSS2_RC r = Esys_GetCapability_Async(fctx->esys,
                                         ESYS_TR_NONE, ESYS_TR_NONE, ESYS_TR_NONE,
                                         TPM2_CAP_HANDLES, *handle, 1);
    return_if_error(r, "GetCapability");
    return r;
}

/** Execution of get capability until a free handle is found.
 *
 * The get capability method is called until a free handle is found
 * or the max number of trials passe to the function is exeeded.
 *
 * @param[in] fctx The FAPI_CONTEXT.
 * @param[out] handle The free handle.
 * @param[in] max The maximal number of trials.
 *
 * @retval TSS2_RC_SUCCESS on success.
 * @retval TSS2_FAPI_RC_NV_TOO_SMALL if too many NV handles are defined.
 * @retval TSS2_ESYS_RC_* possible error codes of ESAPI.
 * @retval TSS2_FAPI_RC_TRY_AGAIN if an I/O operation is not finished yet and
 *         this function needs to be called again.
 */
TSS2_RC
ifapi_get_free_handle_finish(FAPI_CONTEXT *fctx, TPM2_HANDLE *handle,
                             TPM2_HANDLE max)
{
    TPMI_YES_NO moreData;
    TPMS_CAPABILITY_DATA *capabilityData = NULL;
    TSS2_RC r = Esys_GetCapability_Finish(fctx->esys,
                                          &moreData, &capabilityData);

    if (base_rc(r) == TSS2_BASE_RC_TRY_AGAIN)
        return TSS2_FAPI_RC_TRY_AGAIN;

    return_if_error(r, "GetCapability");

    if (capabilityData->data.handles.count == 0 ||
            capabilityData->data.handles.handle[0] != *handle) {
        SAFE_FREE(capabilityData);
        return TSS2_RC_SUCCESS;
    }
    SAFE_FREE(capabilityData);
    *handle += 1;
    if (*handle > max) {
        return_error(TSS2_FAPI_RC_NV_TOO_SMALL, "No NV index free.");
    }

    r = ifapi_get_free_handle_async(fctx, handle);
    return_if_error(r, "GetCapability");

    return TSS2_FAPI_RC_TRY_AGAIN;
}

/** Create a linked list of directories in the key store.
 *
 * If the absolute path in key store is not defined the list will
 * be extended if possible.
 *
 * @param[out] keystore The used keystore.
 * @param[in] ipath The implicit pathname, which might be extended.
 * @param[out] The linked list of directories in the explicit pathname.
 *
 * @retval TSS2_RC_SUCCESS If the keystore can be initialized.
 * @retval TSS2_FAPI_RC_IO_ERROR If the user part of the keystore can't be
 *         initialized.
 * @retval TSS2_FAPI_RC_MEMORY if memory could not be allocated.
 * @retval TSS2_FAPI_RC_BAD_VALUE if an invalid value was passed into
 *         the function.
 * @retval TSS2_FAPI_RC_BAD_PATH if the path is used in inappropriate context
 *         or contains illegal characters.
 * @retval TSS2_FAPI_RC_PATH_NOT_FOUND if a FAPI object path was not found
 *         during authorization.
 */
static TSS2_RC
get_explicit_key_path(
    IFAPI_KEYSTORE *keystore,
    const char *ipath,
    NODE_STR_T **result)
{
    NODE_STR_T *list_node1 = NULL;
    NODE_STR_T *list_node = NULL;

    /* Extend the first part of the list if necessary. */
    TSS2_RC r = init_explicit_key_path(keystore->defaultprofile, ipath,
                                       &list_node1, &list_node, result);
    goto_if_error(r, "init_explicit_key_path", error);

    /* Extend the list with the tail of the initial unmodified list. */
    while (list_node != NULL) {
        if (!add_string_to_list(*result, list_node->str)) {
            LOG_ERROR("Out of memory");
            r = TSS2_FAPI_RC_MEMORY;
            goto error;
        }
        list_node = list_node->next;
    }
    free_string_list(list_node1);
    return TSS2_RC_SUCCESS;

error:
    if (*result)
        free_string_list(*result);
    if (list_node1)
        free_string_list(list_node1);
    return r;
}

/** Prepare the creation of a primary key.
 *
 * Depending on the parameters the creation of an endorsement or storage root key
 * will be prepared.
 *
 * @param[in] context The FAPI_CONTEXT.
 * @param[in] ktype The type of key TSS2_EK or TSS2_SRK.
 * @retval TSS2_RC_SUCCESS on success.
 * @retval TSS2_FAPI_RC_BAD_VALUE if a wrong type was passed.
 * @retval TSS2_ESYS_RC_* possible error codes of ESAPI.
 * @retval TSS2_FAPI_RC_MEMORY if not enough memory can be allocated.
 * @retval TSS2_FAPI_RC_BAD_REFERENCE a invalid null pointer is passed.
 * @retval TSS2_FAPI_RC_TRY_AGAIN if an I/O operation is not finished yet and
 *         this function needs to be called again.
 * @retval TSS2_FAPI_RC_BAD_SEQUENCE if the context has an asynchronous
 *         operation already pending.
 * @retval TSS2_FAPI_RC_IO_ERROR if an error occurred while accessing the
 *         object store.
 * @retval TSS2_FAPI_RC_GENERAL_FAILURE if an internal error occurred.
 * @retval TSS2_FAPI_RC_PATH_NOT_FOUND if a FAPI object path was not found
 *         during authorization.
 * @retval TSS2_FAPI_RC_KEY_NOT_FOUND if a key was not found.
 * @retval TSS2_FAPI_RC_NOT_PROVISIONED FAPI was not provisioned.
 * @retval TSS2_FAPI_RC_BAD_PATH if the path is used in inappropriate context
 *         or contains illegal characters.
 */
TSS2_RC
ifapi_init_primary_async(FAPI_CONTEXT *context, TSS2_KEY_TYPE ktype)
{
    TSS2_RC r;
    TPMS_POLICY *policy;
    IFAPI_KEY *pkey = &context->createPrimary.pkey_object.misc.key;

    r = TSS2_RC_SUCCESS;

    if (ktype == TSS2_EK) {
        pkey->ek_profile = TPM2_YES;
        /* Values set according to EK credential profile. */
        if (context->cmd.Provision.public_templ.public.publicArea.type == TPM2_ALG_RSA) {
            if (pkey->nonce.size) {
                memcpy(context->cmd.Provision.public_templ.public.publicArea.unique.rsa.buffer,
                       &pkey->nonce.buffer[0], pkey->nonce.size);
            }
            if ((context->cmd.Provision.public_templ.public.publicArea.objectAttributes & TPMA_OBJECT_USERWITHAUTH))
                context->cmd.Provision.public_templ.public.publicArea.unique.rsa.size = 0;
            else
                context->cmd.Provision.public_templ.public.publicArea.unique.rsa.size = 256;
        } else if (context->cmd.Provision.public_templ.public.publicArea.type == TPM2_ALG_ECC) {
            if (pkey->nonce.size) {
                memcpy(context->cmd.Provision.public_templ.public.publicArea.unique.ecc.x.buffer,
                       &pkey->nonce.buffer[0], pkey->nonce.size);
            }
            if ((context->cmd.Provision.public_templ.public.publicArea.objectAttributes & TPMA_OBJECT_USERWITHAUTH)) {
                context->cmd.Provision.public_templ.public.publicArea.unique.ecc.x.size = 0;
                context->cmd.Provision.public_templ.public.publicArea.unique.ecc.y.size = 0;
            } else {
                context->cmd.Provision.public_templ.public.publicArea.unique.ecc.x.size = 32;
                context->cmd.Provision.public_templ.public.publicArea.unique.ecc.y.size = 32;
            }
        }
        policy = context->profiles.default_profile.ek_policy;
    } else if (ktype == TSS2_SRK) {
        policy = context->profiles.default_profile.srk_policy;
    } else {
        return_error(TSS2_FAPI_RC_BAD_VALUE,
                     "Invalid key type. Only EK or SRK allowed");
    }

    if (policy) {
        /* Duplicate policy to prevent profile policy from cleanup. */
        policy = ifapi_copy_policy(policy);
        return_if_null(policy, "Out of memory.", TSS2_FAPI_RC_MEMORY);

        r = ifapi_calculate_tree(context, NULL, /**< no path needed */
                                 policy,
                                 context->profiles.default_profile.nameAlg,
                                 &context->cmd.Provision.digest_idx,
                                 &context->cmd.Provision.hash_size);
        if (r) {
            LOG_ERROR("Policy calculation");
            SAFE_FREE(policy);
            return r;
        }
        /* Check whether policy digest defined for key matches the computed policy. */
        if (context->cmd.Provision.public_templ.public.publicArea.authPolicy.size) {
            if (context->cmd.Provision.public_templ.public.publicArea.authPolicy.size
                != context->cmd.Provision.hash_size ||
                memcmp(&policy->policyDigests.digests[context->policy.digest_idx].digest,
                       &context->cmd.Provision.public_templ.public.publicArea.authPolicy.buffer[0],
                       context->cmd.Provision.hash_size) != 0) {
                SAFE_FREE(policy);
                return_error(TSS2_FAPI_RC_BAD_VALUE, "EK Policy does not match policy defined in profile.");
            }
        }
        context->cmd.Provision.public_templ.public.publicArea.authPolicy.size =
            context->cmd.Provision.hash_size;
        memcpy(&context->cmd.Provision.public_templ.public.publicArea.authPolicy.buffer[0],
               &policy->policyDigests.digests[context->policy.digest_idx].digest,
               context->cmd.Provision.hash_size);
    }
    context->createPrimary.pkey_object.policy = policy;
    context->createPrimary.pkey_object.objectType = IFAPI_KEY_OBJ;

    memset(&context->cmd.Provision.inSensitive, 0, sizeof(TPM2B_SENSITIVE_CREATE));
    memset(&context->cmd.Provision.outsideInfo, 0, sizeof(TPM2B_DATA));
    memset(&context->cmd.Provision.creationPCR, 0, sizeof(TPML_PCR_SELECTION));

    context->primary_state = PRIMARY_AUTHORIZE_HIERARCHY;
    return r;
}

/** Finalize the creation of a primary key.
 *
 * Depending on the parameters the creation of an endorsement key or a storage root key
 * will be finalized. The created object with the all information needed by FAPI will
 * be stored in the FAPI context.
 *
 * @param[in] context The FAPI_CONTEXT.
 * @param[in] ktype The type of key TSS2_EK or TSS2_SRK.
 * @param[in,out] hierarchy The hiearchy used for primary creation.
 *
 * @retval TSS2_RC_SUCCESS on success.
 * @retval TSS2_FAPI_RC_TRY_AGAIN if the execution cannot be completed.
 * @retval TSS2_FAPI_RC_BAD_VALUE if a wrong type was passed.
 * @retval TSS2_ESYS_RC_* possible error codes of ESAPI.
 * @retval TSS2_FAPI_RC_AUTHORIZATION_UNKNOWN if a required authorization callback
 *         is not set.
 * @retval TSS2_FAPI_RC_BAD_REFERENCE a invalid null pointer is passed.
 * @retval TSS2_FAPI_RC_MEMORY if not enough memory can be allocated.
 * @retval TSS2_FAPI_RC_GENERAL_FAILURE if an internal error occurred.
 * @retval TSS2_FAPI_RC_BAD_SEQUENCE if the context has an asynchronous
 *         operation already pending.
 * @retval TSS2_FAPI_RC_AUTHORIZATION_FAILED if the authorization attempt fails.
 * @retval TSS2_FAPI_RC_PATH_NOT_FOUND if a FAPI object path was not found
 *         during authorization.
 * @retval TSS2_FAPI_RC_KEY_NOT_FOUND if a key was not found.
 * @retval TSS2_FAPI_RC_IO_ERROR if an error occured while accessing the
 *         object store.
 * @retval TSS2_FAPI_RC_POLICY_UNKNOWN if policy search for a certain policy digest
 *         was not successful.
 */
TSS2_RC
ifapi_init_primary_finish(FAPI_CONTEXT *context, TSS2_KEY_TYPE ktype, IFAPI_OBJECT *hierarchy)
{
    TSS2_RC r;
    ESYS_TR primaryHandle;
    TPM2B_PUBLIC *outPublic = NULL;
    TPM2B_CREATION_DATA *creationData = NULL;
    TPM2B_DIGEST *creationHash = NULL;
    TPMT_TK_CREATION *creationTicket = NULL;
    IFAPI_KEY *pkey = &context->createPrimary.pkey_object.misc.key;
    NODE_STR_T *k_sub_path = NULL;
    ESYS_TR auth_session;

    switch (context->primary_state) {
    statecase(context->primary_state, PRIMARY_AUTHORIZE_HIERARCHY);
        if (hierarchy->misc.hierarchy.with_auth == TPM2_YES || policy_digest_size(hierarchy)) {
            r = ifapi_authorize_object(context, hierarchy, &auth_session);
            FAPI_SYNC(r, "Authorize hierarchy.", error_cleanup);
        } else {
            auth_session = context->session1;
        }
        r = Esys_CreatePrimary_Async(context->esys, hierarchy->public.handle,
                                     (auth_session == ESYS_TR_NONE) ?
                                     ESYS_TR_PASSWORD : auth_session,
                                     ENC_SESSION_IF_POLICY(auth_session),
                                     ESYS_TR_NONE,
                                     &context->cmd.Provision.inSensitive,
                                     &context->cmd.Provision.public_templ.public,
                                     &context->cmd.Provision.outsideInfo,
                                     &context->cmd.Provision.creationPCR);
        goto_if_error_reset_state(r, "CreatePrimary", error_cleanup);

        fallthrough;

    statecase(context->primary_state, PRIMARY_WAIT_FOR_PRIMARY);
        r = Esys_CreatePrimary_Finish(context->esys,
                                      &primaryHandle, &outPublic, &creationData, &creationHash,
                                      &creationTicket);
        if (base_rc(r) == TSS2_BASE_RC_TRY_AGAIN)
            return TSS2_FAPI_RC_TRY_AGAIN;

        /* Retry with authorization callback after trial with null auth */
        if (number_rc(r) == TPM2_RC_BAD_AUTH
            && hierarchy->misc.hierarchy.with_auth == TPM2_NO) {
            char *description;
            r = ifapi_get_description(hierarchy, &description);
            return_if_error(r, "Get description");

            r = ifapi_set_auth(context, hierarchy, description);
            SAFE_FREE(description);
            goto_if_error_reset_state(r, "CreatePrimary", error_cleanup);

            r = Esys_CreatePrimary_Async(context->esys, hierarchy->public.handle,
                                         (context->session1 == ESYS_TR_NONE) ?
                                         ESYS_TR_PASSWORD : context->session1,
                                         ESYS_TR_NONE, ESYS_TR_NONE,
                                         &context->cmd.Provision.inSensitive,
                                         &context->cmd.Provision.public_templ.public,
                                         &context->cmd.Provision.outsideInfo,
                                         &context->cmd.Provision.creationPCR);
            goto_if_error_reset_state(r, "CreatePrimary", error_cleanup);

            if (ktype == TSS2_EK) {
                context->state = PROVISION_AUTH_EK_AUTH_SENT;
            } else {
                context->state = PROVISION_AUTH_SRK_AUTH_SENT;
            }
            hierarchy->misc.hierarchy.with_auth = TPM2_YES;
            return TSS2_FAPI_RC_TRY_AGAIN;

        } else {
            goto_if_error_reset_state(r, "FAPI Provision", error_cleanup);
        }
        /* Set EK or SRK handle in context. */
        if (ktype == TSS2_EK) {
            context->ek_handle = primaryHandle;
        } else if (ktype == TSS2_SRK) {
            context->srk_handle = primaryHandle;
        } else {
            return_error(TSS2_FAPI_RC_BAD_VALUE,
                         "Invalid key type. Only EK or SRK allowed");
        }

        /* Prepare serialization of pkey to key store. */

        SAFE_FREE(pkey->serialization.buffer);
        r = Esys_TR_Serialize(context->esys, primaryHandle, &pkey->serialization.buffer,
                          &pkey->serialization.size);
        goto_if_error(r, "Error serialize esys object", error_cleanup);

        r = ifapi_get_name(&outPublic->publicArea, &pkey->name);
        goto_if_error(r, "Get primary name", error_cleanup);

        pkey->public = *outPublic;
        pkey->policyInstance = NULL;
        pkey->creationData = *creationData;
        pkey->creationHash = *creationHash;
        pkey->creationTicket = *creationTicket;
        pkey->description = NULL;
        pkey->certificate = NULL;

        /* Cleanup unused information */
        SAFE_FREE(outPublic);
        SAFE_FREE(creationData);
        SAFE_FREE(creationHash);
        SAFE_FREE(creationTicket);

        if (pkey->public.publicArea.type == TPM2_ALG_RSA)
            pkey->signing_scheme = context->profiles.default_profile.rsa_signing_scheme;
        else
            pkey->signing_scheme = context->profiles.default_profile.ecc_signing_scheme;
        context->createPrimary.pkey_object.public.handle = primaryHandle;
        SAFE_FREE(pkey->serialization.buffer);
        return TSS2_RC_SUCCESS;

    statecasedefault(context->primary_state);
    }

error_cleanup:
    SAFE_FREE(outPublic);
    SAFE_FREE(creationData);
    SAFE_FREE(creationHash);
    SAFE_FREE(creationTicket);
    ifapi_cleanup_ifapi_object(&context->createPrimary.pkey_object);
    free_string_list(k_sub_path);
    SAFE_FREE(pkey->serialization.buffer);
    ifapi_cleanup_ifapi_object(&context->createPrimary.pkey_object);
    return r;
}

/** Prepare the loading of a primary key from key store.
 *
 * The asynchronous loading or the key from keystore will be prepared and
 * the path will be stored in the FAPI context.
 *
 * @param[in] context The FAPI_CONTEXT.
 * @param[in] path The FAPI path of the primary key.
 *
 * @retval TSS2_RC_SUCCESS on success.
 * @retval TSS2_FAPI_RC_BAD_VALUE if a wrong type was passed.
 * @retval TSS2_FAPI_RC_IO_ERROR if an I/O error was encountered.
 * @retval TSS2_FAPI_RC_PATH_NOT_FOUND if the file does not exist.
 * @retval TSS2_FAPI_RC_MEMORY if memory could not be allocated for path names.
 * @retval TSS2_FAPI_RC_KEY_NOT_FOUND if a key was not found.
 * @retval TSS2_FAPI_RC_NOT_PROVISIONED FAPI was not provisioned.
 * @retval TSS2_FAPI_RC_BAD_REFERENCE a invalid null pointer is passed.
 * @retval TSS2_FAPI_RC_BAD_PATH if the path is used in inappropriate context
 *         or contains illegal characters.
 */
TSS2_RC
ifapi_load_primary_async(FAPI_CONTEXT *context, char *path)
{

    TSS2_RC r;

    memset(&context->createPrimary.pkey_object, 0, sizeof(IFAPI_OBJECT));
    context->createPrimary.path = path;
    r = ifapi_keystore_load_async(&context->keystore, &context->io, path);
    return_if_error2(r, "Could not open: %s", path);
    context->primary_state = PRIMARY_READ_KEY;
    return TSS2_RC_SUCCESS;

}

/** State machine to finalize the loading of a primary key from key store.
 *
 * The asynchronous loading or the key from keystore will be finalized.
 * Afterwards the hierarchy object, which will be used for authorization will
 * be loaded and the ESAPI functions for primary generation will be called
 * if the primary is not persistent.
 *
 * @param[in] context The FAPI_CONTEXT.
 * @param[out] handle The object handle of the primary key.
 *
 * @retval TSS2_RC_SUCCESS on success.
 * @retval TSS2_FAPI_RC_BAD_VALUE if a wrong type was passed.
 * @retval TSS2_FAPI_RC_PATH_NOT_FOUND if the hierarchy file does not exist.
 * @retval TSS2_FAPI_RC_IO_ERROR if an I/O error was encountered.
 * @retval TSS2_FAPI_RC_MEMORY if memory could not be allocated for path names.
 * @retval TSS2_ESYS_RC_* possible error codes of ESAPI.
 * @retval TSS2_FAPI_RC_TRY_AGAIN if an I/O operation is not finished yet and
 *         this function needs to be called again.
 * @retval TSS2_FAPI_RC_BAD_SEQUENCE if the context has an asynchronous
 *         operation already pending.
 * @retval TSS2_FAPI_RC_GENERAL_FAILURE if an internal error occurred.
 * @retval TSS2_FAPI_RC_BAD_REFERENCE a invalid null pointer is passed.
 * @retval TSS2_FAPI_RC_KEY_NOT_FOUND if a key was not found.
 * @retval TSS2_FAPI_RC_AUTHORIZATION_UNKNOWN if a required authorization callback
 *         is not set.
 * @retval TSS2_FAPI_RC_AUTHORIZATION_FAILED if the authorization attempt fails.
 * @retval TSS2_FAPI_RC_POLICY_UNKNOWN if policy search for a certain policy digest
 *         was not successful.
 * @retval TSS2_FAPI_RC_NOT_PROVISIONED FAPI was not provisioned.
 * @retval TSS2_FAPI_RC_BAD_PATH if the path is used in inappropriate context
 *         or contains illegal characters.
 */
TSS2_RC
ifapi_load_primary_finish(FAPI_CONTEXT *context, ESYS_TR *handle)
{
    TSS2_RC r;
    IFAPI_OBJECT *hierarchy = &context->createPrimary.hierarchy;

    TPM2B_PUBLIC *outPublic = NULL;
    TPM2B_CREATION_DATA *creationData = NULL;
    TPM2B_DIGEST *creationHash = NULL;
    TPMT_TK_CREATION *creationTicket = NULL;
    IFAPI_OBJECT *pkey_object = &context->createPrimary.pkey_object;
    IFAPI_KEY *pkey = &context->createPrimary.pkey_object.misc.key;
    TPMS_CAPABILITY_DATA **capabilityData = &context->createPrimary.capabilityData;
    TPMI_YES_NO moreData;
    ESYS_TR auth_session = ESYS_TR_NONE; /* Initialized due to scanbuild */

    LOG_TRACE("call");

    switch (context->primary_state) {
    statecase(context->primary_state, PRIMARY_READ_KEY);
        /* Read the primary key from keystore. */
        r = ifapi_keystore_load_finish(&context->keystore, &context->io,
                                       pkey_object);
        return_try_again(r);
        return_if_error(r, "read_finish failed");

        r = ifapi_initialize_object(context->esys, pkey_object);
        goto_if_error_reset_state(r, "Initialize key object", error_cleanup);

        /* Check whether a persistent key was loaded.
           In this case the handle has already been set. */
        if (pkey_object->public.handle != ESYS_TR_NONE) {
            if (pkey->creationTicket.hierarchy == TPM2_RH_ENDORSEMENT &&
                strcmp("/EK",
                       &pkey_object->rel_path[strlen(pkey_object->rel_path)-3]) == 0) {
                context->ek_persistent = true;
            } else if (strcmp("/SRK",
                              &pkey_object->rel_path[strlen(pkey_object->rel_path)-4]) == 0) {
                context->srk_persistent = true;
            }
            /* It has to be checked whether the persistent handle exists. */
            context->primary_state = PRIMARY_VERIFY_PERSISTENT;
            return TSS2_FAPI_RC_TRY_AGAIN;
        }
        else {
            if (pkey->creationTicket.hierarchy == TPM2_RH_ENDORSEMENT) {
                context->ek_persistent = false;
            } else {
                context->srk_persistent = false;
            }
        }
        fallthrough;

    statecase(context->primary_state, PRIMARY_READ_HIERARCHY);
        /* The hierarchy object used for auth_session will be loaded from key store. */
        if (pkey->creationTicket.hierarchy == TPM2_RH_ENDORSEMENT) {
            r = ifapi_keystore_load_async(&context->keystore, &context->io, "/HE");
            return_if_error2(r, "Could not open hierarchy /HE");
        } else if (pkey->creationTicket.hierarchy == TPM2_RH_NULL) {
            r = ifapi_keystore_load_async(&context->keystore, &context->io, "/HN");
            return_if_error2(r, "Could not open hierarchy /HN");
        } else {
            r = ifapi_keystore_load_async(&context->keystore, &context->io, "/HS");
            return_if_error2(r, "Could not open hierarchy /HS");
        }
        fallthrough;

    statecase(context->primary_state, PRIMARY_READ_HIERARCHY_FINISH);
        r = ifapi_keystore_load_finish(&context->keystore, &context->io, hierarchy);
        return_try_again(r);
        return_if_error(r, "read_finish failed");

        r = ifapi_initialize_object(context->esys, hierarchy);
        goto_if_error_reset_state(r, "Initialize hierarchy object", error_cleanup);

        if (pkey->creationTicket.hierarchy == TPM2_RH_ENDORSEMENT) {
            hierarchy->public.handle = ESYS_TR_RH_ENDORSEMENT;
        } else if (pkey->creationTicket.hierarchy == TPM2_RH_NULL) {
            hierarchy->public.handle = ESYS_TR_RH_NULL;
        } else {
            hierarchy->public.handle = ESYS_TR_RH_OWNER;
        }
        fallthrough;

    statecase(context->primary_state, PRIMARY_AUTHORIZE_HIERARCHY);
        /* The asynchronous authorization of the hierarchy needed for primary. */
        r = ifapi_authorize_object(context, hierarchy, &auth_session);
        FAPI_SYNC(r, "Authorize hierarchy.", error_cleanup);

        memset(&context->createPrimary.inSensitive, 0, sizeof(TPM2B_SENSITIVE_CREATE));
        memset(&context->createPrimary.outsideInfo, 0, sizeof(TPM2B_DATA));
        memset(&context->createPrimary.creationPCR, 0, sizeof(TPML_PCR_SELECTION));
        fallthrough;

    statecase(context->primary_state, PRIMARY_GET_AUTH_VALUE);
        /* Get the auth value to be stored in inSensitive */
        r = ifapi_set_auth_primary(context, pkey_object,
                                   &context->createPrimary.inSensitive.sensitive);
        return_try_again(r);
        goto_if_error_reset_state(r, "Get auth value for primary", error_cleanup);

        /* Prepare primary creation. */
        TPM2B_PUBLIC public = pkey->public;

        memset(&public.publicArea.unique, 0, sizeof(TPMU_PUBLIC_ID));

        if (hierarchy->public.handle == ESYS_TR_RH_ENDORSEMENT &&
            pkey->ek_profile) {
            /* Values set according to EK credential profile. */
            if (public.publicArea.type == TPM2_ALG_RSA) {
                if (pkey->nonce.size) {
                    memcpy(public.publicArea.unique.rsa.buffer,
                           &pkey->nonce.buffer[0], pkey->nonce.size);
                }
                if ((public.publicArea.objectAttributes & TPMA_OBJECT_USERWITHAUTH))
                    public.publicArea.unique.rsa.size = 0;
                else
                    public.publicArea.unique.rsa.size = 256;
            } else if (public.publicArea.type == TPM2_ALG_ECC) {
                if (pkey->nonce.size) {
                    memcpy(public.publicArea.unique.ecc.x.buffer,
                           &pkey->nonce.buffer[0], pkey->nonce.size);
                }
                if ((public.publicArea.objectAttributes & TPMA_OBJECT_USERWITHAUTH)) {
                    public.publicArea.unique.ecc.x.size = 0;
                    public.publicArea.unique.ecc.y.size = 0;
                } else {
                    public.publicArea.unique.ecc.x.size = 32;
                    public.publicArea.unique.ecc.y.size = 32;
                }
            }
        }

        r = Esys_CreatePrimary_Async(context->esys, hierarchy->public.handle,
                                     auth_session,
                                     ENC_SESSION_IF_POLICY(auth_session),
                                     ESYS_TR_NONE,
                                     &context->createPrimary.inSensitive,
                                     &public,
                                     &context->createPrimary.outsideInfo,
                                     &context->createPrimary.creationPCR);
        return_if_error(r, "CreatePrimary");
        fallthrough;

    statecase(context->primary_state, PRIMARY_HAUTH_SENT);
        if (context->createPrimary.handle) {
            *handle = context->createPrimary.handle;
            context->primary_state = PRIMARY_CREATED;
            return TSS2_FAPI_RC_TRY_AGAIN;
        } else {
            r = Esys_CreatePrimary_Finish(context->esys,
                                          &pkey_object->public.handle, &outPublic,
                                          &creationData, &creationHash,
                                          &creationTicket);
            return_try_again(r);
            goto_if_error_reset_state(r, "FAPI regenerate primary", error_cleanup);
        }
        *handle = pkey_object->public.handle;
        context->primary_state = PRIMARY_INIT;

        /* Check whether the public key corresponds to key in key store. */
        if (!ifapi_cmp_public_key(outPublic, &pkey_object->misc.key.public)) {
            goto_error(r, TSS2_FAPI_RC_GENERAL_FAILURE,
                       "Public key for %s was not created correctly.",
                       error_cleanup, pkey_object->rel_path);
        }

        break;

    statecase(context->primary_state, PRIMARY_VERIFY_PERSISTENT);
        /* Check the TPM capabilities for the persistent handle. */
        r = Esys_GetCapability_Async(context->esys,
                                     ESYS_TR_NONE, ESYS_TR_NONE, ESYS_TR_NONE,
                                     TPM2_CAP_HANDLES,
                                     pkey_object->misc.key.persistent_handle, 1);
        goto_if_error(r, "Esys_GetCapability_Async", error_cleanup);
        fallthrough;

    statecase(context->primary_state, PRIMARY_GET_CAP);
        r = Esys_GetCapability_Finish(context->esys, &moreData, capabilityData);
        return_try_again(r);
        goto_if_error_reset_state(r, "GetCapablity_Finish", error_cleanup);

        /* Check whether the persistent handle exists. */
        if ((*capabilityData)->data.handles.count != 0 &&
            (*capabilityData)->data.handles.handle[0] ==
            pkey_object->misc.key.persistent_handle) {
            /* Persistent handle found. */
            SAFE_FREE(*capabilityData);
            *handle = pkey_object->public.handle;
            break;
        }
        goto_error(r, TSS2_FAPI_RC_KEY_NOT_FOUND ,
                   "The persistent handle 0x%x does not exist. "
                   "The TPM state and the keystore state do not match."
,                   error_cleanup, pkey_object->misc.key.persistent_handle);
        fallthrough;

    statecasedefault(context->primary_state);
    }
    SAFE_FREE(outPublic);
    SAFE_FREE(creationData);
    SAFE_FREE(creationHash);
    SAFE_FREE(creationTicket);
    ifapi_cleanup_ifapi_object(&context->createPrimary.hierarchy);
    return TSS2_RC_SUCCESS;

error_cleanup:
    SAFE_FREE(*capabilityData);
    SAFE_FREE(outPublic);
    SAFE_FREE(creationData);
    SAFE_FREE(creationHash);
    SAFE_FREE(creationTicket);
    ifapi_cleanup_ifapi_object(&context->createPrimary.hierarchy);
    ifapi_cleanup_ifapi_object(&context->createPrimary.pkey_object);
    return r;
}

/** Prepare session for FAPI command execution.
 *
 * It will be checked whether the context of FAPI and ESAPI is initialized
 * and whether no other FAPI command session is running.
 * Also some handle variables in the context are initialized.
 *
 * @param[in] context The FAPI_CONTEXT.
 *
 * @retval TSS2_RC_SUCCESS on success.
 * @retval TSS2_FAPI_RC_BAD_REFERENCE if the context is not initialized.
 * @retval TSS2_FAPI_RC_BAD_SEQUENCE If a FAPI command session is active.
 * @retval TSS2_FAPI_RC_NO_TPM if the ESAPI context is not initialized.
 */
TSS2_RC
ifapi_session_init(FAPI_CONTEXT *context)
{
    LOG_TRACE("call");
    return_if_null(context, "No context", TSS2_FAPI_RC_BAD_REFERENCE);

    return_if_null(context->esys, "No context", TSS2_FAPI_RC_NO_TPM);

    if (context->state != _FAPI_STATE_INIT) {
        return_error(TSS2_FAPI_RC_BAD_SEQUENCE, "Invalid State");
    }

    context->session1 = ESYS_TR_NONE;
    context->session2 = ESYS_TR_NONE;
    context->srk_handle = ESYS_TR_NONE;
    return TSS2_RC_SUCCESS;
}

/** Prepare session for FAPI command execution without TPM.
 *
 * It will be checked whether the context of FAPI is initialized
 * and whether no other FAPI command session is running.
 * Also some handle variables in the context are initialized.
 *
 * @param[in] context The FAPI_CONTEXT.
 *
 * @retval TSS2_RC_SUCCESS on success.
 * @retval TSS2_FAPI_RC_BAD_REFERENCE if the context is not initialized.
 * @retval TSS2_FAPI_RC_BAD_SEQUENCE If a FAPI command session is active.
 */
TSS2_RC
ifapi_non_tpm_mode_init(FAPI_CONTEXT *context)
{
    LOG_TRACE("call");
    return_if_null(context, "No context", TSS2_FAPI_RC_BAD_REFERENCE);

    if (context->state != _FAPI_STATE_INIT) {
        return_error(TSS2_FAPI_RC_BAD_SEQUENCE, "Invalid State");
    }

    context->session1 = ESYS_TR_NONE;
    context->session2 = ESYS_TR_NONE;
    context->srk_handle = ESYS_TR_NONE;
    return TSS2_RC_SUCCESS;
}

/** Cleanup FAPI sessions in error cases.
 *
 * The uses sessions and the SRK (if not persistent) will be flushed
 * non asynchronous in error cases.
 *
 * @param[in,out] context The FAPI_CONTEXT.
 */
void
ifapi_session_clean(FAPI_CONTEXT *context)
{
<<<<<<< HEAD
    if (context->policy_session && context->policy_session != ESYS_TR_NONE) {
        Esys_FlushContext(context->esys, context->policy_session);
    }
=======
>>>>>>> d5626461
    if (context->session1 != ESYS_TR_NONE && context->session1 != ESYS_TR_PASSWORD) {
        if (context->session1 == context->session2) {
            context->session2 = ESYS_TR_NONE;
        }
        if (Esys_FlushContext(context->esys, context->session1) != TSS2_RC_SUCCESS) {
            LOG_ERROR("Cleanup session failed.");
        }
        context->session1 = ESYS_TR_NONE;
    }
    if (context->session2 != ESYS_TR_NONE) {
        if (Esys_FlushContext(context->esys, context->session2) != TSS2_RC_SUCCESS) {
            LOG_ERROR("Cleanup session failed.");
            context->session2 = ESYS_TR_NONE;
        }
    }
    if (!context->srk_persistent && context->srk_handle != ESYS_TR_NONE) {
        if (Esys_FlushContext(context->esys, context->srk_handle) != TSS2_RC_SUCCESS) {
            LOG_ERROR("Cleanup Policy Session  failed.");
        }
        context->srk_handle = ESYS_TR_NONE;
    }
    context->srk_persistent = false;
}

/** State machine for asynchronous cleanup of a FAPI session.
 *
 * Used sessions and the SRK will be flushed.
 *
 * @param[in] context The FAPI_CONTEXT storing the used handles.
 *
 * @retval TSS2_RC_SUCCESS on success.
 * @retval TSS2_ESYS_RC_* possible error codes of ESAPI.
 * @retval TSS2_FAPI_RC_TRY_AGAIN if an I/O operation is not finished yet and
 *         this function needs to be called again.
 * @retval TSS2_FAPI_RC_BAD_SEQUENCE if the context has an asynchronous
 *         operation already pending.
 */
TSS2_RC
ifapi_cleanup_session(FAPI_CONTEXT *context)
{
    TSS2_RC r;

    /* Policy sessions were closed after successful execution. */

    switch (context->cleanup_state) {
        statecase(context->cleanup_state, CLEANUP_INIT);
            if (context->session1 != ESYS_TR_NONE) {
                if (context->session1 == context->session2) {
                    context->session2 = ESYS_TR_NONE;
                }
                r = Esys_FlushContext_Async(context->esys, context->session1);
                try_again_or_error_goto(r, "Flush session.", error);
            }
            fallthrough;

        statecase(context->cleanup_state, CLEANUP_SESSION1);
            if (context->session1 != ESYS_TR_NONE) {
                r = Esys_FlushContext_Finish(context->esys);
                try_again_or_error_goto(r, "Flush session.", error);
            }
            context->session1 = ESYS_TR_NONE;

            if (context->session2 != ESYS_TR_NONE) {
                r = Esys_FlushContext_Async(context->esys, context->session2);
                try_again_or_error_goto(r, "Flush session.", error);
            }
            fallthrough;

        statecase(context->cleanup_state, CLEANUP_SESSION2);
            if (context->session2 != ESYS_TR_NONE) {
                r = Esys_FlushContext_Finish(context->esys);
                try_again_or_error_goto(r, "Flush session.", error);
            }
            context->session2 = ESYS_TR_NONE;

            if (!context->srk_persistent && context->srk_handle != ESYS_TR_NONE) {
                r = Esys_FlushContext_Async(context->esys, context->srk_handle);
                try_again_or_error_goto(r, "Flush SRK.", error);
            }
            fallthrough;

        statecase(context->cleanup_state, CLEANUP_SRK);
            if (!context->srk_persistent && context->srk_handle != ESYS_TR_NONE) {
                r = Esys_FlushContext_Finish(context->esys);
                try_again_or_error_goto(r, "Flush SRK.", error);

                context->srk_handle = ESYS_TR_NONE;
                context->srk_persistent = false;
            }
            context->cleanup_state = CLEANUP_INIT;
            return TSS2_RC_SUCCESS;

        statecasedefault(context->state);
    }
 error:
    context->cleanup_state = CLEANUP_INIT;
    return r;
}

/** Cleanup primary keys in error cases (non asynchronous).
 *
 * @param[in] context The FAPI_CONTEXT storing the used handles.
 *
 * @retval TSS2_RC_SUCCESS on success.
 * @retval TSS2_ESYS_RC_* possible error codes of ESAPI.
 */
void
ifapi_primary_clean(FAPI_CONTEXT *context)
{
    if (!context->srk_persistent && context->srk_handle != ESYS_TR_NONE) {
        if (Esys_FlushContext(context->esys, context->srk_handle) != TSS2_RC_SUCCESS) {
            LOG_ERROR("Cleanup session failed.");
        }
        context->srk_handle = ESYS_TR_NONE;
    }
    if (!context->ek_persistent && context->ek_handle != ESYS_TR_NONE) {
        if (Esys_FlushContext(context->esys, context->ek_handle) != TSS2_RC_SUCCESS) {
            LOG_ERROR("Cleanup EK failed.");
        }
        context->ek_handle = ESYS_TR_NONE;
    }
    context->srk_persistent = false;
}

/** Prepare the session creation of a FAPI command.
 *
 * The initial state of the state machine for session creation will be determined.
 * Depending of the session_flags creation of a primary for the encryption of
 * the session secret can be adjusted.
 * The session passed session attributes will be used for the ESAPI command
 * Esys_TRSess_SetAttributes.
 *
 * @param[in] context The FAPI_CONTEXT storing the used handles.
 * @param[in] session_flags The flags to adjust used session and encryption
 *            key. With IFAPI_SESSION1 and IFAPI_SESSION2 the session creation
 *            for sesion1 and session2 can be activated, IFAPI_SESSION_GEN_SRK
 *            triggers the creation of the primary for session secret encryption.
 * @param[in] attribute_flags1 The attributes used for session1.
 * @param[in] attribute_flags2 The attributes used for session2.
 *
 * @retval TSS2_RC_SUCCESS on success.
 * @retval TSS2_FAPI_RC_PATH_NOT_FOUND if the hierarchy file or the primary key file
 *         does not exist.
 * @retval TSS2_FAPI_RC_MEMORY if memory could not be allocated for path names.
 *         of the primary.
 * @retval TSS2_FAPI_RC_KEY_NOT_FOUND if a key was not found.
 * @retval TSS2_FAPI_RC_BAD_VALUE if an invalid value was passed into
 *         the function.
 * @retval TSS2_FAPI_RC_IO_ERROR if an error occurred while accessing the
 *         object store.
 * @retval TSS2_FAPI_RC_NOT_PROVISIONED FAPI was not provisioned.
 * @retval TSS2_FAPI_RC_BAD_REFERENCE a invalid null pointer is passed.
 * @retval TSS2_FAPI_RC_BAD_PATH if the path is used in inappropriate context
 *         or contains illegal characters.
 */
TSS2_RC
ifapi_get_sessions_async(FAPI_CONTEXT *context,
                         IFAPI_SESSION_TYPE session_flags,
                         TPMA_SESSION attribute_flags1,
                         TPMA_SESSION attribute_flags2)
{
    TSS2_RC r;

    LOG_TRACE("call");
    context->session_flags = session_flags;
    context->session1_attribute_flags = attribute_flags1;
    context->session2_attribute_flags = attribute_flags2;
    char *file = NULL;

    if (session_flags & IFAPI_SESSION_USE_SRK) {
        context->session_state = SESSION_CREATE_SESSION;
        return TSS2_RC_SUCCESS;
    } else if (!(session_flags & IFAPI_SESSION_GEN_SRK)) {
        context->srk_handle = ESYS_TR_NONE;
        context->session_state = SESSION_CREATE_SESSION;
        return TSS2_RC_SUCCESS;
    }

    context->primary_state = PRIMARY_INIT;
    r = ifapi_asprintf(&file, "%s%s", context->config.profile_name,
                       IFAPI_SRK_KEY_PATH);
    goto_if_error(r, "Error ifapi_asprintf", error_cleanup);

    r = ifapi_load_primary_async(context, file);
    return_if_error_reset_state(r, "Load EK");
    free(file);

    context->session_state = SESSION_WAIT_FOR_PRIMARY;
    return TSS2_RC_SUCCESS;

error_cleanup:
    SAFE_FREE(file);
    return r;
}

/** State machine for the session creation of a FAPI command.
 *
 * The sessions needed for a FAPI command will be created. If needed also the
 * primary key for session encryption will be created.
 *
 * @param[in] context The FAPI_CONTEXT storing the used handles.
 * @param[in] profile The FAPI profile will be used to adjust session parameters.
 * @param[in] hash_alg The hash algorithm used for the session.
 *
 * @retval TSS2_RC_SUCCESS on success.
 * @retval TSS2_FAPI_RC_IO_ERROR if an I/O error was encountered.
 * @retval TSS2_FAPI_RC_MEMORY if memory could not be allocated for path names.
 * @retval TSS2_ESYS_RC_* possible error codes of ESAPI.
 * @retval TSS2_FAPI_RC_TRY_AGAIN if an I/O operation is not finished yet and
 *         this function needs to be called again.
 * @retval TSS2_FAPI_RC_BAD_SEQUENCE if the context has an asynchronous
 *         operation already pending.
 * @retval TSS2_FAPI_RC_GENERAL_FAILURE if an internal error occurred.
 * @retval TSS2_FAPI_RC_BAD_REFERENCE a invalid null pointer is passed.
 * @retval TSS2_FAPI_RC_BAD_VALUE if an invalid value was passed into
 *         the function.
 * @retval TSS2_FAPI_RC_PATH_NOT_FOUND if a FAPI object path was not found
 *         during authorization.
 * @retval TSS2_FAPI_RC_KEY_NOT_FOUND if a key was not found.
 * @retval TSS2_FAPI_RC_AUTHORIZATION_UNKNOWN if a required authorization callback
 *         is not set.
 * @retval TSS2_FAPI_RC_AUTHORIZATION_FAILED if the authorization attempt fails.
 * @retval TSS2_FAPI_RC_POLICY_UNKNOWN if policy search for a certain policy digest
 *         was not successful.
 * @retval TSS2_FAPI_RC_NOT_PROVISIONED FAPI was not provisioned.
 * @retval TSS2_FAPI_RC_BAD_PATH if the path is used in inappropriate context
 *         or contains illegal characters.
 */
TSS2_RC
ifapi_get_sessions_finish(
    FAPI_CONTEXT *context,
    const IFAPI_PROFILE *profile,
    TPMI_ALG_HASH hash_alg)
{
    TSS2_RC r;

    switch (context->session_state) {
    statecase(context->session_state, SESSION_WAIT_FOR_PRIMARY);
        LOG_TRACE("**STATE** SESSION_WAIT_FOR_PRIMARY");
        r = ifapi_load_primary_finish(context, &context->srk_handle);
        return_try_again(r);

        ifapi_cleanup_ifapi_object(&context->createPrimary.pkey_object);
        return_if_error(r, "Load primary.");
        fallthrough;

    statecase(context->session_state, SESSION_CREATE_SESSION);
        LOG_TRACE("**STATE** SESSION_CREATE_SESSION");
        if (!(context->session_flags & IFAPI_SESSION1)) {
            LOG_TRACE("finished");
            return TSS2_RC_SUCCESS;
        }

        /* Initializing the first session for the caller */

        r = ifapi_get_session_async(context->esys, context->srk_handle, profile,
                                    hash_alg);
        return_if_error_reset_state(r, "Create FAPI session async");
        fallthrough;

    statecase(context->session_state, SESSION_WAIT_FOR_SESSION1);
        LOG_TRACE("**STATE** SESSION_WAIT_FOR_SESSION1");
        r = ifapi_get_session_finish(context->esys, &context->session1,
                                     context->session1_attribute_flags);
        return_try_again(r);
        return_if_error_reset_state(r, "Create FAPI session finish");

        if (!(context->session_flags & IFAPI_SESSION2)) {
            LOG_TRACE("finished");
            return TSS2_RC_SUCCESS;
        }

        /* Initializing the second session for the caller */

        r = ifapi_get_session_async(context->esys, context->srk_handle, profile,
                                    profile->nameAlg);
        return_if_error_reset_state(r, "Create FAPI session async");
        fallthrough;

    statecase(context->session_state, SESSION_WAIT_FOR_SESSION2);
        LOG_TRACE("**STATE** SESSION_WAIT_FOR_SESSION2");
        r = ifapi_get_session_finish(context->esys, &context->session2,
                                     context->session2_attribute_flags);
        return_try_again(r);

        return_if_error_reset_state(r, "Create FAPI session finish");
        break;

    statecasedefault(context->session_state);
    }

    return TSS2_RC_SUCCESS;
}

/** Merge profile already stored in FAPI context into a NV object template.
 *
 * The defaults for NV creation which are stored in the FAPI default profile
 * will be merged in the passed templates default values.
 *
 * @param[in] context The FAPI_CONTEXT with the default profile.
 * @param[in] template The template with the default values for the NV object.
 *
 * @retval TSS2_RC_SUCCESS on success.
 */
TSS2_RC
ifapi_merge_profile_into_nv_template(
    FAPI_CONTEXT *context,
    IFAPI_NV_TEMPLATE *template)
{
    const TPMA_NV extend_mask = TPM2_NT_EXTEND << TPMA_NV_TPM2_NT_SHIFT;
    const TPMA_NV counter_mask = TPM2_NT_COUNTER << TPMA_NV_TPM2_NT_SHIFT;
    const TPMA_NV bitfield_mask = TPM2_NT_BITS << TPMA_NV_TPM2_NT_SHIFT;
    const IFAPI_PROFILE *profile = &context->profiles.default_profile;
    size_t hash_size;

    template->public.nameAlg = profile->nameAlg;
    if ((template->public.attributes & extend_mask) == extend_mask) {
        /* The size of the NV ram to be extended must be read from the
           profile */
        hash_size = ifapi_hash_get_digest_size(profile->nameAlg);
        template->public.dataSize = hash_size;
    } else if ((template->public.attributes & counter_mask) == counter_mask ||
               (template->public.attributes & bitfield_mask) == bitfield_mask) {
        /* For bit fields and counters only size 8 is possible */
        template->public.dataSize = 8;
    } else {
        /* For normal NV ram the passed size will be used. */
        template->public.dataSize = context->nv_cmd.numBytes;
    }

    return TSS2_RC_SUCCESS;
}

/** Merge profile already stored in FAPI context into a key template.
 *
 * The defaults for key creation which are stored in the FAPI default profile
 * will be merged in the passed templates default values.
 *
 * @param[in] profile The profile which will be used to adjust the template.
 * @param[in] template The template with the default values for the key object.
 *
 * @retval TSS2_RC_SUCCESS on success.
 */
TSS2_RC
ifapi_merge_profile_into_template(
    const IFAPI_PROFILE *profile,
    IFAPI_KEY_TEMPLATE *template)
{
    /* Merge profile parameters */
    template->public.publicArea.type = profile->type;
    template->public.publicArea.nameAlg = profile->nameAlg;
    if (profile->type == TPM2_ALG_RSA) {
        template->public.publicArea.parameters.rsaDetail.keyBits = profile->keyBits;
        template->public.publicArea.parameters.rsaDetail.exponent = profile->exponent;
    } else if (profile->type == TPM2_ALG_ECC) {
        template->public.publicArea.parameters.eccDetail.curveID = profile->curveID;
        template->public.publicArea.parameters.eccDetail.kdf.scheme = TPM2_ALG_NULL;
    }

    /* Set remaining parameters depending on key type */
    if (template->public.publicArea.objectAttributes & TPMA_OBJECT_RESTRICTED) {
        if (template->public.publicArea.objectAttributes & TPMA_OBJECT_DECRYPT) {
            template->public.publicArea.parameters.asymDetail.symmetric =
            profile->sym_parameters;
        } else {
            template->public.publicArea.parameters.asymDetail.symmetric.algorithm =
            TPM2_ALG_NULL;
        }
        if (profile->type == TPM2_ALG_RSA) {
            if (template->public.publicArea.objectAttributes & TPMA_OBJECT_SIGN_ENCRYPT) {
                template->public.publicArea.parameters.rsaDetail.scheme.scheme =
                profile->rsa_signing_scheme.scheme;
                memcpy(&template->public.publicArea.parameters.rsaDetail.scheme.details,
                       &profile->rsa_signing_scheme.details, sizeof(TPMU_ASYM_SCHEME));
            } else {
                template->public.publicArea.parameters.rsaDetail.scheme.scheme = TPM2_ALG_NULL;
            }
        } else if (profile->type == TPM2_ALG_ECC) {
            if (template->public.publicArea.objectAttributes & TPMA_OBJECT_SIGN_ENCRYPT) {
                template->public.publicArea.parameters.eccDetail.scheme.scheme =
                profile->ecc_signing_scheme.scheme;
                memcpy(&template->public.publicArea.parameters.eccDetail.scheme.details,
                       &profile->ecc_signing_scheme.details, sizeof(TPMU_ASYM_SCHEME));
            } else {
                template->public.publicArea.parameters.eccDetail.scheme.scheme = TPM2_ALG_NULL;
            }
        } else {
            template->public.publicArea.parameters.asymDetail.scheme.scheme = TPM2_ALG_NULL;
        }
    } else {
        /* Non restricted key */
        template->public.publicArea.parameters.asymDetail.symmetric.algorithm =
        TPM2_ALG_NULL;
        template->public.publicArea.parameters.asymDetail.scheme.scheme = TPM2_ALG_NULL;
    }
    return TSS2_RC_SUCCESS;
}

/** Convert absolute path to FAPI path which can be used as parameter for FAPI commands.
 *
 * Function converts the absolute path to a FAPI path.
 *
 * @param[in] keystore The used keystore.
 * @param[out] path FAPI key path.
 */
static void
full_path_to_fapi_path(IFAPI_KEYSTORE *keystore, char *path)
{
    unsigned int start_pos, end_pos, i;
    const unsigned int path_length = strlen(path);
    size_t keystore_length = strlen(keystore->userdir);
    char fapi_path_delim;

    start_pos = 0;

    /* Check key store part of the path */
    if (strncmp(&path[0], keystore->userdir, keystore_length) == 0) {
        start_pos = strlen(keystore->userdir);
    } else {
        keystore_length = strlen(keystore->systemdir);
        if (strncmp(&path[0], keystore->systemdir, keystore_length) == 0)
            start_pos = strlen(keystore->systemdir);
    }
    if (!start_pos)
        return;

    /* Shift FAPI path to the beginning. */
    end_pos = path_length - start_pos;
    memmove(&path[0], &path[start_pos], end_pos);
    size_t ip = 0;
    size_t lp = strlen(path);

    /* Special handling for // */
    while (ip < lp) {
        if (strncmp(&path[ip], "//", 2) == 0) {
            memmove(&path[ip], &path[ip + 1], lp - ip);
            lp -= 1;
        } else {
            ip += 1;
        }
    }

    /* Special handling for policy path were the name of the object file
       is part of the path. */
    if (ifapi_path_type_p(path, IFAPI_POLICY_PATH))
        fapi_path_delim = '.';
    else
        fapi_path_delim = IFAPI_FILE_DELIM_CHAR;

    for (i = end_pos - 1; i > 0; i--) {
        if (path[i] == fapi_path_delim) {
            path[i] = '\0';
            break;
        }
    }
}

/** Asynchronous preparation for loading a key and parent keys.
 *
 * The key loading is prepared. The pathname will be extended if possible and
 * a linked list with the directories will be created.
 *
 * @param[in,out] context The FAPI_CONTEXT.
 * @param[in]     keyPath the key path without the parent directories
 *                of the key store. (e.g. HE/EK, HS/SRK/mykey)
 *
 * @retval TSS2_RC_SUCCESS If the preparation is successful.
 * @retval TSS2_FAPI_RC_MEMORY if memory could not be allocated for path names.
 * @retval TSS2_FAPI_RC_BAD_VALUE if an invalid value was passed into
 *         the function.
 * @retval TSS2_FAPI_RC_BAD_PATH if the path is used in inappropriate context
 *         or contains illegal characters.
 * @retval TSS2_FAPI_RC_PATH_NOT_FOUND if a FAPI object path was not found
 *         during authorization.
 */
TSS2_RC
ifapi_load_keys_async(FAPI_CONTEXT *context, char const *keyPath)
{
    TSS2_RC r;
    NODE_STR_T *path_list;
    size_t path_length;
    char *fapi_key_path = NULL;

    LOG_TRACE("Load key: %s", keyPath);
    fapi_key_path = strdup(keyPath);
    check_oom(fapi_key_path);
    full_path_to_fapi_path(&context->keystore, fapi_key_path);
    r = get_explicit_key_path(&context->keystore, fapi_key_path, &path_list);
    SAFE_FREE(fapi_key_path);
    return_if_error(r, "Compute explicit path.");

    context->loadKey.path_list = path_list;
    path_length = ifapi_path_length(path_list);
    r = ifapi_load_key_async(context, path_length);
    goto_if_error(r, "Load key async.", error);

    return TSS2_RC_SUCCESS;

 error:
    free_string_list( context->loadKey.path_list);
    return r;
}

/** Asynchronous preparation for loading of the parent keys.
 *
 * The key loading is prepared. The pathname will be extended if possible and
 * a linked list with the directories will be created.
 *
 * @param[in,out] context The FAPI_CONTEXT.
 * @param[in]     keyPath the key path without the parent directories
 *                of the key store. (e.g. HE/EK, HS/SRK/mykey)
 *
 * @retval TSS2_RC_SUCCESS If the preparation is successful.
 * @retval TSS2_FAPI_RC_MEMORY if memory could not be allocated for path names.
 * @retval TSS2_FAPI_RC_BAD_VALUE if an invalid value was passed into
 *         the function.
 * @retval TSS2_FAPI_RC_BAD_PATH if the path is used in inappropriate context
 *         or contains illegal characters.
 * @retval TSS2_FAPI_RC_PATH_NOT_FOUND if a FAPI object path was not found
 *         during authorization.
 */
TSS2_RC
ifapi_load_parent_keys_async(FAPI_CONTEXT *context, char const *keyPath)
{
    TSS2_RC r;
    NODE_STR_T *path_list;
    size_t path_length;
    char *fapi_key_path = NULL;

    LOG_TRACE("Load key: %s", keyPath);
    fapi_key_path = strdup(keyPath);
    check_oom(fapi_key_path);
    full_path_to_fapi_path(&context->keystore, fapi_key_path);
    r = get_explicit_key_path(&context->keystore, fapi_key_path, &path_list);
    SAFE_FREE(fapi_key_path);
    goto_if_error(r, "Compute explicit path.", error);

    context->loadKey.path_list = path_list;
    path_length = ifapi_path_length(path_list);
    r = ifapi_load_key_async(context, path_length - 1);
    return_if_error(r, "Load key async.");

    return TSS2_RC_SUCCESS;

 error:
    free_string_list(context->loadKey.path_list);
    return r;
}

/** Asynchronous finish function for loading a key.
  *
 * @param[in,out] context The FAPI_CONTEXT.
 * @param[in]     flush_parent If false the parent of the key to be loaded
 *                will not be flushed.
 * @param[out]    handle The ESYS handle of the key.
 * @param[out]    key_object The object which will be used for the
 *                authorization of the loaded key.
 * @retval TSS2_FAPI_RC_TRY_AGAIN if an I/O operation is not finished yet and
 *         this function needs to be called again.
 * @retval TSS2_FAPI_RC_MEMORY if not enough memory can be allocated.
 * @retval TSS2_FAPI_RC_GENERAL_FAILURE if an internal error occurred.
 * @retval TSS2_FAPI_RC_BAD_VALUE if an invalid value was passed into
 *         the function.
 * @retval TSS2_FAPI_RC_BAD_SEQUENCE if the context has an asynchronous
 *         operation already pending.
 * @retval TSS2_FAPI_RC_PATH_NOT_FOUND if a FAPI object path was not found
 *         during authorization.
 * @retval TSS2_FAPI_RC_KEY_NOT_FOUND if a key was not found.
 * @retval TSS2_FAPI_RC_IO_ERROR if an error occurred while accessing the
 *         object store.
 * @retval TSS2_FAPI_RC_BAD_REFERENCE a invalid null pointer is passed.
 * @retval TSS2_FAPI_RC_AUTHORIZATION_UNKNOWN if a required authorization callback
 *         is not set.
 * @retval TSS2_FAPI_RC_AUTHORIZATION_FAILED if the authorization attempt fails.
 * @retval TSS2_FAPI_RC_POLICY_UNKNOWN if policy search for a certain policy digest
 *         was not successful.
 * @retval TSS2_ESYS_RC_* possible error codes of ESAPI.
 * @retval TSS2_FAPI_RC_BAD_PATH if the path is used in inappropriate context
 *         or contains illegal characters.
 * @retval TSS2_FAPI_RC_NOT_PROVISIONED FAPI was not provisioned.
 */
TSS2_RC
ifapi_load_keys_finish(
    FAPI_CONTEXT *context,
    bool flush_parent,
    ESYS_TR *handle,
    IFAPI_OBJECT **key_object)
{
    TSS2_RC r;

    r = ifapi_load_key_finish(context, flush_parent);
    if (r == TSS2_FAPI_RC_TRY_AGAIN)
        return r;

    goto_if_error(r, "Load keys", error);

    *handle = context->loadKey.auth_object.public.handle;
    /* The current authorization object is the last key loaded and
       will be used. */
    *key_object = &context->loadKey.auth_object;
    free_string_list(context->loadKey.path_list);
    return TSS2_RC_SUCCESS;

 error:
    free_string_list(context->loadKey.path_list);
    return r;

}

/** Initialize state machine for loading a key.
 *
 * @param[in,out] context for storing all state information.
 * @param[in] position the position of the key in path list stored in
 *            context->loadKey.path_list.
 *
 * @retval TSS2_RC_SUCCESS on success.
 * @retval TSS2_FAPI_RC_MEMORY if memory could not be allocated for path names.
 */
TSS2_RC
ifapi_load_key_async(FAPI_CONTEXT *context, size_t position)
{
    context->loadKey.state = LOAD_KEY_GET_PATH;
    context->loadKey.position = position;
    context->loadKey.key_list = NULL;
    context->loadKey.parent_handle = ESYS_TR_NONE;

    return TSS2_RC_SUCCESS;
}

/** State machine for loading a key.
 *
 * A stack with all sup keys will be created and decremented during
 * the loading auf all keys.
 * The object of the loaded key will be stored in:
 * context->loadKey.auth_object
 *
 * @param[in,out] context for storing all state information.
 * @param[in]     flush_parent If flush_parent is false parent is
                  only flushed if a new parent is available.
 *
 * @retval TSS2_RC_SUCCESS If the loading of the key was successful.
 * @retval TSS2_ESYS_RC_* possible error codes of ESAPI.
 * @retval TSS2_FAPI_RC_MEMORY if not enough memory can be allocated.
 * @retval TSS2_FAPI_RC_GENERAL_FAILURE If an internal error occurs, which is
 *         not covered by other return codes.
 * @retval TSS2_FAPI_RC_BAD_VALUE If wrong values are detected during execution.
 * @retval TSS2_FAPI_RC_IO_ERROR If an error occurs during access to the policy
 *         store.
 * @retval TSS2_FAPI_RC_PATH_NOT_FOUND If an object needed for loading or
 *         authentication was not found.
 * @retval TSS2_FAPI_RC_POLICY_UNKNOWN If policy search for a certain policy digest was
 *         not successful.
 * @retval TPM2_RC_BAD_AUTH If the authentication for an object needed for loading
 *         fails.
 * @retval TSS2_FAPI_RC_AUTHORIZATION_UNKNOWN if a needed authorization callback
 *         is not defined.
 * @retval TSS2_FAPI_RC_TRY_AGAIN if an I/O operation is not finished yet and
 *         this function needs to be called again.
 * @retval TSS2_FAPI_RC_BAD_SEQUENCE if the context has an asynchronous
 *         operation already pending.
 * @retval TSS2_FAPI_RC_KEY_NOT_FOUND if a key was not found.
 * @retval TSS2_FAPI_RC_BAD_REFERENCE a invalid null pointer is passed.
 * @retval TSS2_FAPI_RC_AUTHORIZATION_FAILED if the authorization attempt fails.
 * @retval TSS2_FAPI_RC_BAD_PATH if the path is used in inappropriate context
 *         or contains illegal characters.
 * @retval TSS2_FAPI_RC_NOT_PROVISIONED FAPI was not provisioned.
 */
TSS2_RC
ifapi_load_key_finish(FAPI_CONTEXT *context, bool flush_parent)
{
    TSS2_RC r;
    NODE_STR_T *path_list = context->loadKey.path_list;
    size_t *position = &context->loadKey.position;
    IFAPI_OBJECT *key_object = NULL;
    IFAPI_KEY *key = NULL;
    ESYS_TR auth_session;

    switch (context->loadKey.state) {
    statecase(context->loadKey.state, LOAD_KEY_GET_PATH);
        context->loadKey.key_path = NULL;
        /* Compute path name of key to be loaded. */
        r = ifapi_path_string_n(&context->loadKey.key_path, NULL, path_list, NULL,
                                *position);
        LOG_TRACE("Load path %s", context->loadKey.key_path);
        return_if_error(r, "Compute key path.");

        context->loadKey.key_object = ifapi_allocate_object(context);
        goto_if_null2(context->loadKey.key_object, "Allocating key", r,
                      TSS2_FAPI_RC_MEMORY, error_cleanup);

        goto_if_null2(context->loadKey.key_path, "Invalid path", r,
                      TSS2_FAPI_RC_GENERAL_FAILURE,
                      error_cleanup); /**< to avoid scan-build errors. */

        /* Prepare key loading. */
        r = ifapi_keystore_load_async(&context->keystore, &context->io,
                                      context->loadKey.key_path);
        return_if_error2(r, "Could not open: %s", context->loadKey.key_path);
        fallthrough;

    statecase(context->loadKey.state, LOAD_KEY_READ_KEY);
        goto_if_null2(context->loadKey.key_path, "Invalid path", r,
                      TSS2_FAPI_RC_GENERAL_FAILURE,
                      error_cleanup); /**< to avoid scan-build errors. */

        key = &context->loadKey.key_object->misc.key;

        r = ifapi_keystore_load_finish(&context->keystore, &context->io,
                                       context->loadKey.key_object);
        if (r != TSS2_RC_SUCCESS) {
            ifapi_cleanup_ifapi_object(context->loadKey.key_object);
        }
        return_try_again(r);
        return_if_error(r, "read_finish failed");

        if (context->loadKey.key_object->objectType != IFAPI_KEY_OBJ)
            goto_error(r, TSS2_FAPI_RC_BAD_PATH, "%s is no key", error_cleanup,
                       context->loadKey.key_path);

        r = ifapi_initialize_object(context->esys, context->loadKey.key_object);
        goto_if_error_reset_state(r, "Initialize key object", error_cleanup);

        SAFE_FREE(context->loadKey.key_path);
        context->loadKey.handle = context->loadKey.key_object->public.handle;
        if (context->loadKey.handle != ESYS_TR_NONE) {
            /* Persistent key could be desearialized keys can be loaded */
            r = ifapi_copy_ifapi_key_object(&context->loadKey.auth_object,
                context->loadKey.key_object);
            goto_if_error(r, "Could not copy key object", error_cleanup);
            ifapi_cleanup_ifapi_object(context->loadKey.key_object);
            context->loadKey.state = LOAD_KEY_LOAD_KEY;

            return TSS2_FAPI_RC_TRY_AGAIN;
        }

        if (key->private.size == 0) {
            /* Create a deep copy of the primary key */
            r = ifapi_copy_ifapi_key_object(&context->createPrimary.pkey_object,
                                            context->loadKey.key_object);
            goto_if_error(r, "Could not copy primary key", error_cleanup);

            ifapi_cleanup_ifapi_key(key);
            context->primary_state = PRIMARY_READ_HIERARCHY;
            context->loadKey.state = LOAD_KEY_WAIT_FOR_PRIMARY;
            return TSS2_FAPI_RC_TRY_AGAIN;
        }
        IFAPI_OBJECT * copyToPush = malloc(sizeof(IFAPI_OBJECT));
        goto_if_null(copyToPush, "Out of memory", TSS2_FAPI_RC_MEMORY, error_cleanup);
        r = ifapi_copy_ifapi_key_object(copyToPush, context->loadKey.key_object);
        if (r) {
            free(copyToPush);
            LOG_ERROR("Could not create a copy to push");
            goto error_cleanup;
        }
        /* Add object to the list of keys to be loaded. */
        r = push_object_to_list(copyToPush, &context->loadKey.key_list);
        if (r) {
            free(copyToPush);
            LOG_ERROR("Out of memory");
            goto error_cleanup;
        }

        ifapi_cleanup_ifapi_object(context->loadKey.key_object);

        *position -= 1;
        context->loadKey.state = LOAD_KEY_GET_PATH;
        return TSS2_FAPI_RC_TRY_AGAIN;

    statecase(context->loadKey.state, LOAD_KEY_LOAD_KEY);
        if (!(context->loadKey.key_list)) {
            LOG_TRACE("All keys loaded.");
            return TSS2_RC_SUCCESS;
        }

        /* if flush_parent is false parent is only flushed if a new parent
           is available */
        if (!flush_parent && context->loadKey.parent_handle != ESYS_TR_NONE) {
            r = Esys_FlushContext(context->esys, context->loadKey.parent_handle);
            goto_if_error_reset_state(r, "Flush object", error_cleanup);
        }
        fallthrough;

    statecase(context->loadKey.state, LOAD_KEY_AUTHORIZE);
        key_object = context->loadKey.key_list->object;
        key = &key_object->misc.key;
        r = ifapi_authorize_object(context, &context->loadKey.auth_object, &auth_session);
        FAPI_SYNC(r, "Authorize key.", error_cleanup);

        /* Store parent handle in context for usage in ChangeAuth if not persistent */
        context->loadKey.parent_handle = context->loadKey.handle;
        if (context->loadKey.auth_object.misc.key.persistent_handle)
            context->loadKey.parent_handle_persistent = true;
        else
            context->loadKey.parent_handle_persistent = false;

        TPM2B_PRIVATE private;

        private.size = key->private.size;
        memcpy(&private.buffer[0], key->private.buffer, key->private.size);

        r = Esys_Load_Async(context->esys, context->loadKey.handle,
                            auth_session,
                            ENC_SESSION_IF_POLICY(auth_session),
                            ESYS_TR_NONE,
                            &private, &key->public);
        goto_if_error(r, "Load async", error_cleanup);
        fallthrough;

    statecase(context->loadKey.state, LOAD_KEY_AUTH);
        r = Esys_Load_Finish(context->esys, &context->loadKey.handle);
        return_try_again(r);
        goto_if_error_reset_state(r, "Load", error_cleanup);

        /* The current parent is flushed if not prohibited by flush parent */
        context->session2 = ESYS_TR_NONE;
        if (flush_parent && context->loadKey.auth_object.objectType == IFAPI_KEY_OBJ &&
            ! context->loadKey.auth_object.misc.key.persistent_handle) {
            r = Esys_FlushContext(context->esys, context->loadKey.auth_object.public.handle);
            goto_if_error_reset_state(r, "Flush object", error_cleanup);

        }
        LOG_TRACE("New key used as auth object.");
        ifapi_cleanup_ifapi_object(&context->loadKey.auth_object);
        r = ifapi_copy_ifapi_key_object(&context->loadKey.auth_object,
                context->loadKey.key_list->object);
        goto_if_error(r, "Could not copy loaded key", error_cleanup);
        context->loadKey.auth_object.public.handle = context->loadKey.handle;
        IFAPI_OBJECT *top_obj = context->loadKey.key_list->object;
        ifapi_cleanup_ifapi_object(top_obj);
        SAFE_FREE(context->loadKey.key_list->object);
        r = pop_object_from_list(&context->loadKey.key_list);
        goto_if_error_reset_state(r, "Pop key failed.", error_cleanup);

        context->loadKey.state = LOAD_KEY_LOAD_KEY;
        return TSS2_FAPI_RC_TRY_AGAIN;

    statecase(context->loadKey.state, LOAD_KEY_WAIT_FOR_PRIMARY);
        r = ifapi_load_primary_finish(context, &context->loadKey.handle);
        return_try_again(r);
        goto_if_error(r, "CreatePrimary", error_cleanup);

        /* Save the primary object for authorization */
        r = ifapi_copy_ifapi_key_object(&context->loadKey.auth_object,
                &context->createPrimary.pkey_object);
        goto_if_error(r, "Could not copy primary key", error_cleanup);

        if (context->loadKey.key_list) {
            context->loadKey.state = LOAD_KEY_LOAD_KEY;
            return TSS2_FAPI_RC_TRY_AGAIN;
        } else {
            LOG_TRACE("success");
            ifapi_cleanup_ifapi_object(context->loadKey.key_object);
            return TSS2_RC_SUCCESS;
        }
        break;

    statecasedefault(context->loadKey.state);
    }

error_cleanup:
    if (context->loadKey.handle && context->loadKey.handle != ESYS_TR_NONE &&
        context->loadKey.key_object->misc.key.persistent_handle) {
        Esys_FlushContext(context->esys, context->loadKey.handle);
    }
    ifapi_free_object_list(context->loadKey.key_list);
    ifapi_cleanup_ifapi_object(context->loadKey.key_object);
    SAFE_FREE(context->loadKey.key_path);
    return r;
}

/** Get the name alg corresponding to a FAPI object.
 *
 * @param[in] context The context with the default profile.
 * @param[in] object The object to be checked.
 * @retval TPMI_ALG_HASH The hash algorithm.
 * @retval 0 If no name alg can be assigned to the object.
 */
static size_t
get_name_alg(FAPI_CONTEXT *context, IFAPI_OBJECT *object)
{
    switch (object->objectType) {
    case IFAPI_KEY_OBJ:
        return object->misc.key.public.publicArea.nameAlg;
    case IFAPI_NV_OBJ:
        return object->misc.nv.public.nvPublic.nameAlg;
    case IFAPI_HIERARCHY_OBJ:
        return context->profiles.default_profile.nameAlg;
    default:
        return 0;
    }
}

/** State machine to authorize a key, a NV object of a hierarchy.
 *
 * @param[in,out] context for storing all state information.
 * @param[in] object The FAPI object.
 * @param[out] session The session which can be used for object authorization.
 *
 * @retval TSS2_RC_SUCCESS If the authorization is successful
 * @retval TSS2_FAPI_RC_MEMORY if not enough memory can be allocated.
 * @retval TSS2_FAPI_RC_BAD_VALUE If wrong values are detected during execution.
 * @retval TSS2_FAPI_RC_IO_ERROR If an error occurs during access to the policy
 *         store.
 * @retval TSS2_FAPI_RC_PATH_NOT_FOUND If a policy for a certain path was not found.
 * @retval TSS2_FAPI_RC_POLICY_UNKNOWN If policy search for a certain policy digest was
 *         not successful.
 * @retval TPM2_RC_BAD_AUTH If the authentication for an object needed for the policy
 *         execution fails.
 * @retval TSS2_FAPI_RC_AUTHORIZATION_UNKNOWN if a needed authorization callback
           is not defined.
 * @retval TSS2_FAPI_RC_TRY_AGAIN if an I/O operation is not finished yet and
 *         this function needs to be called again.
 * @retval TSS2_FAPI_RC_AUTHORIZATION_FAILED if the authorization attempt fails.
 * @retval TSS2_FAPI_RC_GENERAL_FAILURE if an internal error occurred.
 * @retval TSS2_ESYS_RC_* possible error codes of ESAPI.
 * @retval TSS2_FAPI_RC_KEY_NOT_FOUND if a key was not found.
 */
TSS2_RC
ifapi_authorize_object(FAPI_CONTEXT *context, IFAPI_OBJECT *object, ESYS_TR *session)
{
    TSS2_RC r;
    TPMI_YES_NO auth_required;

    LOG_DEBUG("Authorize object: %x", object->public.handle);
    switch (object->authorization_state) {
        statecase(object->authorization_state, AUTH_INIT)
            LOG_TRACE("**STATE** AUTH_INIT");
            if (!policy_digest_size(object)) {
                if (object_with_auth(object)) {
                    /* Check whether hierarchy was already authorized. */
                    if (object->objectType != IFAPI_HIERARCHY_OBJ ||
                        !object->misc.hierarchy.authorized) {
                        char *description = NULL;
                        r = ifapi_get_description(object, &description);
                        return_if_error(r, "Get description");

                        r = ifapi_set_auth(context, object, description);
                        SAFE_FREE(description);
                        return_if_error(r, "Set auth value");
                    }
                }
            }
            if (!policy_digest_size(object)) {
                /* No policy session needed current fapi session can be used */
                if (context->session1 && context->session1 != ESYS_TR_NONE)
                    *session = context->session1;
                else
                    /* Use password session if session1 had not been created */
                    *session = ESYS_TR_PASSWORD;
                context->session2 = ESYS_TR_NONE;
                break;
            }

            /* Save current object to be authorized in context. */
            context->current_auth_object = object;
            r = ifapi_policyutil_execute_prepare(context, get_name_alg(context, object),
                                                 object->policy);
            return_if_error(r, "Prepare policy execution.");

            /* Next state will switch from prev context to next context. */
            context->policy.util_current_policy = context->policy.util_current_policy->prev;
            object->authorization_state = AUTH_EXEC_POLICY;

            /* Use session for parameter encryption */
            if (context->session1 != ESYS_TR_PASSWORD) {
                context->session2 = context->session1;
            }
            fallthrough;

        statecase(object->authorization_state, AUTH_EXEC_POLICY)
            *session = ESYS_TR_NONE;
            r = ifapi_policyutil_execute(context, session);
            if (r == TSS2_FAPI_RC_TRY_AGAIN)
                return r;

            return_if_error(r, "Execute policy.");

            r = Esys_TRSess_GetAuthRequired(context->esys, *session,
                                            &auth_required);
            return_if_error(r, "GetAuthRequired");

            /* Check whether PolicyCommand requiring authorization was executed */
            if (auth_required == TPM2_YES) {
                char* description;
                r = ifapi_get_description(object, &description);
                return_if_error(r, "Get description");
                r = ifapi_set_auth(context, object, description);
                SAFE_FREE(description);
                goto_if_error(r, "Set auth value", error);
            }
            /* Clear continue session flag, so policy session will be flushed after authorization */
            r = Esys_TRSess_SetAttributes(context->esys, *session, 0, TPMA_SESSION_CONTINUESESSION);
            goto_if_error(r, "Esys_TRSess_SetAttributes", error);
            break;

        general_failure(object->authorization_state)
    }

    object->authorization_state = AUTH_INIT;
    return TSS2_RC_SUCCESS;

error:
    /* No policy call was executed session can be flushed */
    Esys_FlushContext(context->esys, *session);
    *session = ESYS_TR_NONE;
    return r;
}

/** State machine to write data to the NV ram of the TPM.
 *
 * The NV object will be read from object store and the data will be
 * written by one, or more than one if necessary, ESAPI calls to the NV ram of
 * the TPM.
 * The sub context nv_cmd will be prepared:
 * - data The buffer for the data which has to be written
 * - offset The current offset for writing
 * - numBytes The number of bytes which have to be written.
 *
 * @param[in,out] context for storing all state information.
 * @param[in] nvPath The fapi path of the NV object.
 * @param[in] param_offset The offset in the NV memory (will be stored in context).
 * @param[in] data The pointer to the data to be written.
 * @param[in] size The number of bytes to be written.
 *
 * @retval TSS2_RC_SUCCESS If data can be written.
 * @retval TSS2_ESYS_RC_* possible error codes of ESAPI.
 * @retval TSS2_FAPI_RC_MEMORY if not enough memory can be allocated.
 * @retval TSS2_FAPI_RC_BAD_VALUE If wrong values are detected during execution.
 * @retval TSS2_FAPI_RC_GENERAL_FAILURE If an internal error occurs, which is
 +         not covered by other return codes.
 * @retval TSS2_FAPI_RC_IO_ERROR If an error occurs during access to the object
 *         store.
 * @retval TSS2_FAPI_RC_PATH_NOT_FOUND The nv object or an object needed for
 *         authentication was not found.
 * @retval TSS2_FAPI_RC_POLICY_UNKNOWN If policy search for a certain policy digest was
 *          not successful.
 * @retval TPM2_RC_BAD_AUTH If the authentication for an object needed for the
 *         command execution fails.
 * @retval TSS2_FAPI_RC_AUTHORIZATION_UNKNOWN if a needed authorization callback
 *         is not defined.
 * @retval TSS2_FAPI_RC_BAD_PATH if a path is used in inappropriate context
 *         or contains illegal characters.
 * @retval TSS2_FAPI_RC_TRY_AGAIN if an I/O operation is not finished yet and
 *         this function needs to be called again.
 * @retval TSS2_FAPI_RC_BAD_SEQUENCE if the context has an asynchronous
 *         operation already pending.
 * @retval TSS2_FAPI_RC_KEY_NOT_FOUND if a key was not found.
 * @retval TSS2_FAPI_RC_BAD_REFERENCE a invalid null pointer is passed.
 * @retval TSS2_FAPI_RC_AUTHORIZATION_FAILED if the authorization attempt fails.
 * @retval TSS2_FAPI_RC_NOT_PROVISIONED FAPI was not provisioned.
 */
TSS2_RC
ifapi_nv_write(
    FAPI_CONTEXT *context,
    char         *nvPath,
    size_t         param_offset,
    uint8_t const *data,
    size_t         size)
{
    TSS2_RC r = TSS2_RC_SUCCESS;
    ESYS_TR auth_index;
    ESYS_TR nv_index = context->nv_cmd.esys_handle;
    IFAPI_OBJECT *object = &context->nv_cmd.nv_object;
    IFAPI_OBJECT *auth_object = &context->nv_cmd.auth_object;
    TPM2B_MAX_NV_BUFFER *aux_data = (TPM2B_MAX_NV_BUFFER *)&context->aux_data;
    char *nv_file_name = NULL;
    ESYS_TR auth_session;

    switch (context->nv_cmd.nv_write_state) {
    statecase(context->nv_cmd.nv_write_state, NV2_WRITE_INIT);
        memset(&context->nv_cmd.nv_object, 0, sizeof(IFAPI_OBJECT));
        context->nv_cmd.nvPath = nvPath;
        context->nv_cmd.offset = param_offset;
        context->nv_cmd.numBytes = size;
        context->nv_cmd.data = data;
        if (context->nv_cmd.numBytes > context->nv_buffer_max)
            aux_data->size = context->nv_buffer_max;
        else
            aux_data->size = context->nv_cmd.numBytes;
        context->nv_cmd.data_idx = 0;

        /* Use calloc to ensure zero padding for write buffer. */
        context->nv_cmd.write_data = calloc(size, 1);
        goto_if_null2(context->nv_cmd.write_data, "Out of memory.", r,
                      TSS2_FAPI_RC_MEMORY,
                      error_cleanup);
        memcpy(context->nv_cmd.write_data, data, size);
        memcpy(&aux_data->buffer[0], &context->nv_cmd.data[0], aux_data->size);

        /* Prepare reading of the key from keystore. */
        r = ifapi_keystore_load_async(&context->keystore, &context->io,
                                      context->nv_cmd.nvPath);
        goto_if_error2(r, "Could not open: %s", error_cleanup, context->nv_cmd.nvPath);
        fallthrough;

    statecase(context->nv_cmd.nv_write_state, NV2_WRITE_READ);
        r = ifapi_keystore_load_finish(&context->keystore, &context->io, object);
        return_try_again(r);
        goto_if_error(r, "read_finish failed", error_cleanup);

        if (object->objectType != IFAPI_NV_OBJ)
            goto_error(r, TSS2_FAPI_RC_BAD_PATH, "%s is no NV object.", error_cleanup,
                       context->nv_cmd.nvPath);

        r = ifapi_initialize_object(context->esys, object);
        goto_if_error_reset_state(r, "Initialize NV object", error_cleanup);

        /* Store object info in context */
        nv_index = context->nv_cmd.nv_object.public.handle;
        context->nv_cmd.esys_handle = nv_index;
        context->nv_cmd.nv_obj = object->misc.nv;

        /* Determine the object which will be uses for authorization. */
        if (object->misc.nv.public.nvPublic.attributes & TPMA_NV_PPWRITE) {
            ifapi_init_hierarchy_object(auth_object, ESYS_TR_RH_PLATFORM);
            auth_index = ESYS_TR_RH_PLATFORM;
        } else {
            if (object->misc.nv.public.nvPublic.attributes & TPMA_NV_OWNERWRITE) {
                ifapi_init_hierarchy_object(auth_object, ESYS_TR_RH_OWNER);
                auth_index = ESYS_TR_RH_OWNER;
            } else {
                auth_index = nv_index;
            }
            *auth_object = *object;
        }
        context->nv_cmd.auth_index = auth_index;

        /* Get A session for authorizing the NV write operation. */
        r = ifapi_get_sessions_async(context, IFAPI_SESSION_GEN_SRK | IFAPI_SESSION1,
                                         TPMA_SESSION_DECRYPT, 0);
        goto_if_error(r, "Create sessions", error_cleanup);

        fallthrough;

    statecase(context->nv_cmd.nv_write_state, NV2_WRITE_WAIT_FOR_SESSSION);
        r = ifapi_get_sessions_finish(context, &context->profiles.default_profile,
                                      object->misc.nv.public.nvPublic.nameAlg);
        return_try_again(r);
        goto_if_error_reset_state(r, " FAPI create session", error_cleanup);

        fallthrough;

    statecase(context->nv_cmd.nv_write_state, NV2_WRITE_AUTHORIZE);
        r = ifapi_authorize_object(context, auth_object, &auth_session);
        FAPI_SYNC(r, "Authorize NV object.", error_cleanup);

        context->nv_cmd.auth_session = auth_session;

        /* Prepare the writing to NV ram. */
        r = Esys_NV_Write_Async(context->esys,
                                context->nv_cmd.auth_index,
                                nv_index,
                                auth_session,
                                ENC_SESSION_IF_POLICY(auth_session),
                                ESYS_TR_NONE,
                                aux_data,
                                context->nv_cmd.data_idx);
        goto_if_error_reset_state(r, " Fapi_NvWrite_Async", error_cleanup);

        if (!(object->misc.nv.public.nvPublic.attributes & TPMA_NV_NO_DA))
            context->nv_cmd.nv_write_state = NV2_WRITE_AUTH_SENT;
        else
            context->nv_cmd.nv_write_state = NV2_WRITE_NULL_AUTH_SENT;

        context->nv_cmd.bytesRequested = aux_data->size;

        fallthrough;

    case NV2_WRITE_AUTH_SENT:
    case NV2_WRITE_NULL_AUTH_SENT:
        r = Esys_NV_Write_Finish(context->esys);
        return_try_again(r);

        if (number_rc(r) == TPM2_RC_BAD_AUTH) {
            if (context->nv_cmd.nv_write_state == NV2_WRITE_NULL_AUTH_SENT) {
                IFAPI_OBJECT *auth_object = &context->nv_cmd.auth_object;
                char *description;
                r = ifapi_get_description(auth_object, &description);
                goto_if_error(r, "Get description", error_cleanup);
                r = ifapi_set_auth(context, auth_object, description);
                SAFE_FREE(description);
                goto_if_error_reset_state(r, " Fapi_NvWrite_Finish", error_cleanup);

                /* Prepare the writing to NV ram. */
                r = Esys_NV_Write_Async(context->esys,
                                        context->nv_cmd.auth_index,
                                        nv_index,
<<<<<<< HEAD
                                        (!context->policy.session
                                         || context->policy.session == ESYS_TR_NONE) ? context->session1 :
                                        context->policy.session,
                                        (context->policy.session && context->policy.session != ESYS_TR_NONE) ?
                                        context->session2 : ESYS_TR_NONE,
=======
                                        context->nv_cmd.auth_session,
                                        ENC_SESSION_IF_POLICY(context->nv_cmd.auth_session),
>>>>>>> d5626461
                                        ESYS_TR_NONE,
                                        aux_data,
                                        context->nv_cmd.data_idx);
                goto_if_error_reset_state(r, "FAPI NV_Write_Async", error_cleanup);

                context->nv_cmd.nv_write_state = NV2_WRITE_AUTH_SENT;
                return TSS2_FAPI_RC_TRY_AGAIN;
            }
        }
        goto_if_error_reset_state(r, "FAPI NV_Write_Finish", error_cleanup);

        context->nv_cmd.numBytes -= context->nv_cmd.bytesRequested;

        if (context->nv_cmd.numBytes > 0) {
            /* Increment data idx with number of transmitted bytes. */
            context->nv_cmd.data_idx += aux_data->size;
            if (context->nv_cmd.numBytes > context->nv_buffer_max)
                aux_data->size = context->nv_buffer_max;
            else
                aux_data->size = context->nv_cmd.numBytes;
            memcpy(&aux_data->buffer[0],
                   &context->nv_cmd.write_data[context->nv_cmd.data_idx],
                   aux_data->size);

            statecase(context->nv_cmd.nv_write_state, NV2_WRITE_AUTHORIZE2);
                r = ifapi_authorize_object(context, auth_object, &auth_session);
                FAPI_SYNC(r, "Authorize NV object.", error_cleanup);

            /* Prepare the writing to NV ram */
            r = Esys_NV_Write_Async(context->esys,
                                    context->nv_cmd.auth_index,
                                    nv_index,
                                    auth_session,
                                    ENC_SESSION_IF_POLICY(auth_session),
                                    ESYS_TR_NONE,
                                    aux_data,
                                    context->nv_cmd.data_idx);
            goto_if_error_reset_state(r, "FAPI NV_Write", error_cleanup);

            context->nv_cmd.bytesRequested = aux_data->size;
            context->nv_cmd.nv_write_state = NV2_WRITE_AUTH_SENT;
            return TSS2_FAPI_RC_TRY_AGAIN;

        }
        fallthrough;

    statecase(context->nv_cmd.nv_write_state, NV2_WRITE_WRITE_PREPARE);
        /* Set written bit in keystore */
        context->nv_cmd.nv_object.misc.nv.public.nvPublic.attributes |= TPMA_NV_WRITTEN;
        /* Perform esys serialization if necessary */
        r = ifapi_esys_serialize_object(context->esys, &context->nv_cmd.nv_object);
        goto_if_error(r, "Prepare serialization", error_cleanup);

        /* Start writing the NV object to the key store */
        r = ifapi_keystore_store_async(&context->keystore, &context->io,
                                       context->nv_cmd.nvPath,
                                       &context->nv_cmd.nv_object);
        goto_if_error_reset_state(r, "Could not open: %s", error_cleanup,
                                  context->nv_cmd.nvPath);
        context->nv_cmd.nv_write_state = NV2_WRITE_WRITE;
        fallthrough;

    statecase(context->nv_cmd.nv_write_state, NV2_WRITE_WRITE);
        /* Finish writing the NV object to the key store */
        r = ifapi_keystore_store_finish(&context->io);
        return_try_again(r);
        return_if_error_reset_state(r, "write_finish failed");

        LOG_DEBUG("success");
        r = TSS2_RC_SUCCESS;
        break;

    statecasedefault(context->nv_cmd.nv_write_state);
    }

error_cleanup:
    context->session2 = ESYS_TR_NONE;
    SAFE_FREE(nv_file_name);
    SAFE_FREE(context->nv_cmd.write_data);
    context->nv_cmd.nv_write_state = NV2_WRITE_INIT;
    return r;
}

/** State machine to read data from the NV ram of the TPM.
 *
 * The state machine can bes used to read NV data for a given ESAPI
 * object or for a TPM NV index. If TPM NV index is used a ESAPI object
 * will be created if the NV index exists. If not the size 0 will be
 * returned.
 * If a TPM handle is used the initial stat NV_READ_CHECK_HANDLE has
 * to be set: context->nv_cmd.nv_read_state.
 * Context nv_cmd has to be prepared before the call of this function:
 * With an TPM handle:
 * - tpm_handle The ESAPI handle of the authorization object.
 * With an ESYS handle:
 * - auth_index The ESAPI handle of the authorization object.
 * - numBytes The number of bytes which should be read.
 * - esys_handle The ESAPI handle of the NV object.
 *
 * @param[in,out] context for storing all state information.
 * @param[out] data the data fetched from TPM.
 * @param[in,out] size The number of bytes requested and fetched.
 *                will be 0 if a TPM handle is used but the NV index
 *                does not exist.
 *
 * @retval TSS2_RC_SUCCESS If the data was read successfully.
 * @retval TSS2_ESYS_RC_* possible error codes of ESAPI.
 * @retval TSS2_FAPI_RC_MEMORY if not enough memory can be allocated.
 * @retval TSS2_FAPI_RC_BAD_VALUE If wrong values are detected during execution.
 * @retval TSS2_FAPI_RC_GENERAL_FAILURE If an internal error occurs, which is
 +         not covered by other return codes.
 * @retval TSS2_FAPI_RC_IO_ERROR If an error occurs during access to the object
 *         store.
 * @retval TSS2_FAPI_RC_PATH_NOT_FOUND If a policy for a certain path was not found.
 * @retval TSS2_FAPI_RC_POLICY_UNKNOWN If policy search for a certain policy digest was
 *         not successful.
 * @retval TPM2_RC_BAD_AUTH If the authentication for an object needed for the
 *         execution fails.
 * @retval TSS2_FAPI_RC_AUTHORIZATION_UNKNOWN if a needed authorization callback
 *         is not defined.
 * @retval TSS2_FAPI_RC_TRY_AGAIN if an I/O operation is not finished yet and
 *         this function needs to be called again.
 * @retval TSS2_FAPI_RC_BAD_SEQUENCE if the context has an asynchronous
 *         operation already pending.
 * @retval TSS2_FAPI_RC_AUTHORIZATION_FAILED if the authorization attempt fails.
 * @retval TSS2_FAPI_RC_KEY_NOT_FOUND if a key was not found.
 */
TSS2_RC
ifapi_nv_read(
    FAPI_CONTEXT *context,
    uint8_t     **data,
    size_t       *size)
{
    TSS2_RC r;
    UINT16 aux_size;
    TPM2B_MAX_NV_BUFFER *aux_data;
    UINT16 bytesRequested = context->nv_cmd.bytesRequested;
    size_t *numBytes = &context->nv_cmd.numBytes;
    ESYS_TR nv_index = context->nv_cmd.esys_handle;
    IFAPI_OBJECT *auth_object = &context->nv_cmd.auth_object;
    ESYS_TR session;
    TPMS_CAPABILITY_DATA *capabilityData = NULL;
    TPM2B_NV_PUBLIC *nvPublic = NULL;
    TPMI_YES_NO moreData;

    switch (context->nv_cmd.nv_read_state) {
    statecase(context->nv_cmd.nv_read_state, NV_READ_INIT);
        LOG_TRACE("NV_READ_INIT");
        context->nv_cmd.rdata = NULL;
        fallthrough;

    statecase(context->nv_cmd.nv_read_state, NV_READ_AUTHORIZE);
        LOG_TRACE("NV_READ_AUTHORIZE");
        r = ifapi_authorize_object(context, auth_object, &session);
        FAPI_SYNC(r, "Authorize NV object.", error_cleanup);

        if (*numBytes > context->nv_buffer_max)
            aux_size = context->nv_buffer_max;
        else
            aux_size = *numBytes;

        /* Prepare the reading from NV ram. */

        r = Esys_NV_Read_Async(context->esys,
                               context->nv_cmd.auth_index,
                               nv_index,
                               session,
                               ENC_SESSION_IF_POLICY(session),
                               ESYS_TR_NONE,
                               aux_size,
                               0);
        goto_if_error_reset_state(r, " Fapi_NvRead_Async", error_cleanup);

        context->nv_cmd.nv_read_state = NV_READ_AUTH_SENT;
        context->nv_cmd.bytesRequested = aux_size;

        return TSS2_FAPI_RC_TRY_AGAIN;

    statecase(context->nv_cmd.nv_read_state, NV_READ_AUTH_SENT);
        LOG_TRACE("NV_READ_NULL_AUTH_SENT");
        if (context->nv_cmd.rdata == NULL) {
            /* Allocate the data buffer if not already initialized. */
            LOG_TRACE("Allocate %zu bytes", *numBytes);
            context->nv_cmd.rdata = malloc(*numBytes);
        }
        *data = context->nv_cmd.rdata;
        goto_if_null(*data, "Malloc failed", TSS2_FAPI_RC_MEMORY, error_cleanup);

        r = Esys_NV_Read_Finish(context->esys, &aux_data);

        if (base_rc(r) == TSS2_BASE_RC_TRY_AGAIN)
            return TSS2_FAPI_RC_TRY_AGAIN;

        if (context->nv_cmd.auth_index == ESYS_TR_RH_OWNER  &&
            number_rc(r) == TPM2_RC_BAD_AUTH &&
            auth_object->misc.hierarchy.with_auth == TPM2_NO) {
            /* NULL auth failed, password was used for owner hierarchy, try again. */
            auth_object->misc.hierarchy.with_auth = TPM2_YES;
            context->nv_cmd.nv_read_state =  NV_READ_AUTHORIZE;

            return TSS2_FAPI_RC_TRY_AGAIN;
        }

        goto_if_error_reset_state(r, "FAPI NV_Read_Finish", error_cleanup);

        if (aux_data->size < bytesRequested)
            *numBytes = 0;
        else
            *numBytes -= aux_data->size;
        memcpy(*data + context->nv_cmd.data_idx, &aux_data->buffer[0],
               aux_data->size);
        context->nv_cmd.data_idx += aux_data->size;
        free(aux_data);
        if (*numBytes > 0) {
            statecase(context->nv_cmd.nv_read_state, NV_READ_AUTHORIZE2);
                r = ifapi_authorize_object(context, auth_object, &session);
                FAPI_SYNC(r, "Authorize NV object.", error_cleanup);

            /* The reading of the NV data is not completed. The next
            reading will be prepared. */
            if (*numBytes > context->nv_buffer_max)
                aux_size = context->nv_buffer_max;
            else
                aux_size = *numBytes;

            r = Esys_NV_Read_Async(context->esys,
                                   context->nv_cmd.auth_index,
                                   nv_index,
                                   session,
                                   ENC_SESSION_IF_POLICY(session),
                                   ESYS_TR_NONE,
                                   aux_size,
                                   context->nv_cmd.data_idx);
            goto_if_error_reset_state(r, "FAPI NV_Read", error_cleanup);
            context->nv_cmd.bytesRequested = aux_size;
            context->nv_cmd.nv_read_state = NV_READ_AUTH_SENT;
            return TSS2_FAPI_RC_TRY_AGAIN;
        } else {
            *size = context->nv_cmd.data_idx;
            LOG_DEBUG("success");
            r = TSS2_RC_SUCCESS;
            break;
        }
    statecase(context->nv_cmd.nv_read_state, NV_READ_CHECK_HANDLE);
        context->nv_cmd.data_idx = 0;
        context->nv_cmd.auth_index = ESYS_TR_RH_OWNER;
        context->nv_cmd.offset = 0;
        r = Esys_GetCapability_Async(context->esys,
                                     ESYS_TR_NONE, ESYS_TR_NONE, ESYS_TR_NONE,
                                     TPM2_CAP_HANDLES,
                                     context->nv_cmd.tpm_handle, 1);
        goto_if_error(r, "Esys_GetCapability_Async", error_cleanup);

        fallthrough;

    statecase(context->nv_cmd.nv_read_state, NV_READ_GET_CAPABILITY);
        r = Esys_GetCapability_Finish(context->esys, &moreData, &capabilityData);
        return_try_again(r);
        goto_if_error_reset_state(r, "GetCapablity_Finish", error_cleanup);

        if (capabilityData->data.handles.count == 0 ||
            capabilityData->data.handles.handle[0] != context->nv_cmd.tpm_handle) {
            *size = 0;
            break;
        }
        SAFE_FREE(capabilityData);
        r = Esys_TR_FromTPMPublic_Async(context->esys, context->nv_cmd.tpm_handle,
                                        ESYS_TR_NONE, ESYS_TR_NONE, ESYS_TR_NONE);
        goto_if_error(r, "Esys_TR_FromTPMPublic_Async", error_cleanup);

        fallthrough;

    statecase(context->nv_cmd.nv_read_state, NV_READ_GET_ESYS_HANDLE);
        r = Esys_TR_FromTPMPublic_Finish(context->esys, &context->nv_cmd.esys_handle);
        return_try_again(r);

        goto_if_error(r, "Esys_TR_FromTPMPublic_Finish", error_cleanup);

        r = Esys_NV_ReadPublic_Async(context->esys, context->nv_cmd.esys_handle,
                                     ESYS_TR_NONE, ESYS_TR_NONE, ESYS_TR_NONE);
        goto_if_error(r, "Esys_NV_ReadPublic_Async", error_cleanup);

        fallthrough;

    statecase(context->nv_cmd.nv_read_state, NV_READ_GET_NV_PUBLIC);
        r = Esys_NV_ReadPublic_Finish(context->esys, &nvPublic, NULL);
        return_try_again(r);
        goto_if_error(r, "Error: nv read public", error_cleanup);

        context->nv_cmd.numBytes = nvPublic->nvPublic.dataSize;
        SAFE_FREE(nvPublic);
        context->nv_cmd.nv_read_state = NV_READ_INIT;
        return TSS2_FAPI_RC_TRY_AGAIN;

    statecasedefault(context->nv_cmd.nv_read_state);
    }

error_cleanup:
    context->session2 = ESYS_TR_NONE;
    SAFE_FREE(capabilityData);
    context->nv_cmd.nv_read_state = NV_READ_INIT;
    return r;
}

#define min(X,Y) (X>Y)?Y:X

/** State machine to retrieve random data from TPM.
 *
 * If the buffer size exceeds the maximum size, several ESAPI calls are made.
 *
 * @param[in,out] context for storing all state information.
 * @param[in] numBytes Number of random bytes to be computed.
 * @param[out] data The random data.
 *
 * @retval TSS2_RC_SUCCESS If random data can be computed.
 * @retval TSS2_ESYS_RC_* possible error codes of ESAPI.
 * @retval TSS2_FAPI_RC_MEMORY if not enough memory can be allocated.
 * @retval TSS2_FAPI_RC_BAD_VALUE if an invalid value was passed into
 *         the function.
 * @retval TSS2_FAPI_RC_TRY_AGAIN if an I/O operation is not finished yet and
 *         this function needs to be called again.
 * @retval TSS2_FAPI_RC_BAD_SEQUENCE if the context has an asynchronous
 *         operation already pending.
 */
TSS2_RC
ifapi_get_random(FAPI_CONTEXT *context, size_t numBytes, uint8_t **data)
{
    TSS2_RC r;
    TPM2B_DIGEST *aux_data = NULL;

    switch (context->get_random_state) {
    statecase(context->get_random_state, GET_RANDOM_INIT);
        context->get_random.numBytes = numBytes;
        context->get_random.data = calloc(context->get_random.numBytes, 1);
        context->get_random.idx = 0;
        return_if_null(context->get_random.data, "FAPI out of memory.",
                       TSS2_FAPI_RC_MEMORY);

        /* Prepare the creation of random data. */
        r = Esys_GetRandom_Async(context->esys,
                                 context->session1,
                                 ESYS_TR_NONE, ESYS_TR_NONE,
                                 min(context->get_random.numBytes, sizeof(TPMU_HA)));
        goto_if_error_reset_state(r, "FAPI GetRandom", error_cleanup);
        fallthrough;

    statecase(context->get_random_state, GET_RANDOM_SENT);
        r = Esys_GetRandom_Finish(context->esys, &aux_data);
        return_try_again(r);
        goto_if_error_reset_state(r, "FAPI GetRandom_Finish", error_cleanup);

        if (aux_data -> size > context->get_random.numBytes) {
            goto_error(r, TSS2_FAPI_RC_BAD_VALUE, "TPM returned too many bytes",
                       error_cleanup);
        }

        /* Save created random data. */
        memcpy(context->get_random.data + context->get_random.idx, &aux_data->buffer[0],
               aux_data->size);
        context->get_random.numBytes -= aux_data->size;
        context->get_random.idx += aux_data->size;
        Esys_Free(aux_data);
        aux_data = NULL;
        if (context->get_random.numBytes > 0) {

            /* Continue creaion of random data if needed. */
            r = Esys_GetRandom_Async(context->esys, context->session1, ESYS_TR_NONE,
                                     ESYS_TR_NONE, min(context->get_random.numBytes, sizeof(TPMU_HA)));
            goto_if_error_reset_state(r, "FAPI GetRandom", error_cleanup);

            return TSS2_FAPI_RC_TRY_AGAIN;
        }
        break;

    statecasedefault(context->get_random_state);
    }

    *data = context->get_random.data;

    LOG_DEBUG("success");
    context->get_random_state = GET_RANDOM_INIT;
    return TSS2_RC_SUCCESS;

error_cleanup:
    if (aux_data)
        Esys_Free(aux_data);
    context->get_random_state = GET_RANDOM_INIT;
    if (context->get_random.data != NULL)
        SAFE_FREE(context->get_random.data);
    return r;
}

/** Load a key and initialize profile and session for ESAPI execution.
 *
 * This state machine prepares the session for key loading. Some
 * session related parameters will be taken from profile.
 *
 * @param[in,out] context The FAPI_CONTEXT.
 * @param[in]     keyPath the key path without the parent directories
 *                of the key store. (e.g. HE/EK, HS/SRK/mykey)
 * @param[out]    key_object The callee allocated internal representation
 *                of a key object.
 *
 * @retval TSS2_RC_SUCCESS If the key was loaded successfully.
 * @retval TSS2_ESYS_RC_* possible error codes of ESAPI.
 * @retval TSS2_FAPI_RC_MEMORY if not enough memory can be allocated.
 * @retval TSS2_FAPI_RC_GENERAL_FAILURE If an internal error occurs, which is
 *         not covered by other return codes.
 * @retval TSS2_FAPI_RC_BAD_VALUE If wrong values are detected during execution.
 * @retval TSS2_FAPI_RC_IO_ERROR If an error occurs during access to the object
 *         store.
 * @retval TSS2_FAPI_RC_PATH_NOT_FOUND If a policy or key was not found.
 * @retval TSS2_FAPI_RC_POLICY_UNKNOWN If policy search for a certain policy digest was
 *         not successful.
 * @retval TPM2_RC_BAD_AUTH If the authentication for an object needed for policy
 *         execution fails.
 * @retval TSS2_FAPI_RC_AUTHORIZATION_UNKNOWN if a needed authorization callback
           is not defined.
 * @retval TSS2_FAPI_RC_BAD_REFERENCE a invalid null pointer is passed.
 * @retval TSS2_FAPI_RC_TRY_AGAIN if an I/O operation is not finished yet and
 *         this function needs to be called again.
 * @retval TSS2_FAPI_RC_BAD_SEQUENCE if the context has an asynchronous
 *         operation already pending.
 * @retval TSS2_FAPI_RC_KEY_NOT_FOUND if a key was not found.
 * @retval TSS2_FAPI_RC_AUTHORIZATION_FAILED if the authorization attempt fails.
 * @retval TSS2_FAPI_RC_NOT_PROVISIONED FAPI was not provisioned.
 * @retval TSS2_FAPI_RC_BAD_PATH if the path is used in inappropriate context
 *         or contains illegal characters.
 */
TSS2_RC
ifapi_load_key(
    FAPI_CONTEXT  *context,
    char    const *keyPath,
    IFAPI_OBJECT **key_object)
{
    TSS2_RC r;
    const IFAPI_PROFILE *profile;

    return_if_null(keyPath, "Bad reference for key path.",
                   TSS2_FAPI_RC_BAD_REFERENCE);

    switch (context->loadKey.prepare_state) {
    statecase(context->loadKey.prepare_state, PREPARE_LOAD_KEY_INIT);
        context->loadKey.path = keyPath;

        /* Prepare the session creation. */
        r = ifapi_get_sessions_async(context,
                                     IFAPI_SESSION_GEN_SRK | IFAPI_SESSION1,
                                     TPMA_SESSION_DECRYPT | TPMA_SESSION_ENCRYPT,
                                     0);
        goto_if_error_reset_state(r, "Create sessions", error_cleanup);
        fallthrough;

    statecase(context->loadKey.prepare_state, PREPARE_LOAD_KEY_WAIT_FOR_SESSION);
        r = ifapi_profiles_get(&context->profiles, context->loadKey.path, &profile);
        goto_if_error_reset_state(r, "Reading profile data", error_cleanup);

        r = ifapi_get_sessions_finish(context, profile, profile->nameAlg);
        return_try_again(r);
        goto_if_error_reset_state(r, " FAPI create session", error_cleanup);

        /* Prepare the key loading. */
        r = ifapi_load_keys_async(context, context->loadKey.path);
        goto_if_error(r, "Load keys.", error_cleanup);
        fallthrough;

    statecase(context->loadKey.prepare_state, PREPARE_LOAD_KEY_WAIT_FOR_KEY);
        r = ifapi_load_keys_finish(context, IFAPI_FLUSH_PARENT,
                                   &context->loadKey.handle,
                                   key_object);
        return_try_again(r);
        goto_if_error_reset_state(r, " Load key.", error_cleanup);

        break;

    statecase(context->loadKey.prepare_state, PREPARE_LOAD_KEY_INIT_KEY);
        context->loadKey.path = keyPath;
        r = ifapi_load_keys_async(context, context->loadKey.path);
        goto_if_error(r, "Load keys.", error_cleanup);

        context->loadKey.prepare_state =  PREPARE_LOAD_KEY_WAIT_FOR_KEY;

        return TSS2_FAPI_RC_TRY_AGAIN;

    statecasedefault(context->loadKey.prepare_state);
    }

error_cleanup:
    context->loadKey.prepare_state = PREPARE_LOAD_KEY_INIT;
    return r;
}

/** State machine for signing operation.
 *
 * The key used for signing will be authorized and the signing of the passed data
 * will be executed.
 *
 * @param[in,out] context The FAPI_CONTEXT.
 * @param[in]     sig_key_object The Fapi key object which will be used to
 *                sign the passed digest.
 * @param[in]     padding is the padding algorithm used. Possible values are RSA_SSA,
 *                RSA_PPSS (case insensitive). padding MAY be NULL.
 * @param[in]     digest is the data to be signed, already hashed.
 *                digest MUST NOT be NULL.
 * @param[out]    tpm_signature returns the signature in binary form (DER format).
 *                tpm_signature MUST NOT be NULL (callee-allocated).
 * @param[out]    publicKey is the public key of the signing key in PEM format.
 *                publicKey is callee allocated and MAY be NULL.
 * @param[out]    certificate is the certificate associated with the signing key
 *                in PEM format. certificate MAY be NULL.
 *
 * @retval TSS2_RC_SUCCESS If the signing was successful.
 * @retval TSS2_ESYS_RC_* possible error codes of ESAPI.
 * @retval TSS2_FAPI_RC_MEMORY if not enough memory can be allocated.
 * @retval TSS2_FAPI_RC_GENERAL_FAILURE If an internal error occurs, which is
 *         not covered by other return codes.
 * @retval TSS2_FAPI_RC_BAD_VALUE If wrong values are detected during execution.
 * @retval TSS2_FAPI_RC_IO_ERROR If an error occurs during access to the policy
 *         store.
 * @retval TSS2_FAPI_RC_PATH_NOT_FOUND If a policy for a certain path was not found.
 * @retval TSS2_FAPI_RC_POLICY_UNKNOWN If policy search for a certain policy digest was
 *         not successful.
 * @retval TSS2_FAPI_RC_BAD_TEMPLATE In a invalid policy is loaded during execution.
 * @retval TPM2_RC_BAD_AUTH If the authentication for an object needed for policy
 *         execution fails.
 * @retval TSS2_FAPI_RC_AUTHORIZATION_UNKNOWN if a needed authorization callback
 *         is not defined.
 * @retval TSS2_FAPI_RC_TRY_AGAIN if an I/O operation is not finished yet and
 *         this function needs to be called again.
 * @retval TSS2_FAPI_RC_BAD_SEQUENCE if the context has an asynchronous
 *         operation already pending.
 * @retval TSS2_FAPI_RC_AUTHORIZATION_FAILED if the authorization attempt fails.
 * @retval TSS2_FAPI_RC_BAD_REFERENCE a invalid null pointer is passed.
 * @retval TSS2_FAPI_RC_KEY_NOT_FOUND if a key was not found.
 */
TSS2_RC
ifapi_key_sign(
    FAPI_CONTEXT     *context,
    IFAPI_OBJECT     *sig_key_object,
    char const       *padding,
    TPM2B_DIGEST     *digest,
    TPMT_SIGNATURE  **tpm_signature,
    char            **publicKey,
    char            **certificate)
{
    TSS2_RC r;
    TPMT_SIG_SCHEME sig_scheme;
    ESYS_TR session;

    TPMT_TK_HASHCHECK hash_validation = {
        .tag = TPM2_ST_HASHCHECK,
        .hierarchy = TPM2_RH_OWNER,
    };
    memset(&hash_validation.digest, 0, sizeof(TPM2B_DIGEST));

    switch (context->Key_Sign.state) {
    statecase(context->Key_Sign.state, SIGN_INIT);
        sig_key_object = context->Key_Sign.key_object;
        context->Key_Sign.handle = sig_key_object->public.handle;

        r = ifapi_authorize_object(context, sig_key_object, &session);
        return_try_again(r);

        r = ifapi_get_sig_scheme(context, sig_key_object, padding, digest, &sig_scheme);
        goto_if_error(r, "Get signature scheme", cleanup);

        /* Prepare the signing operation. */
        r = Esys_Sign_Async(context->esys,
                            context->Key_Sign.handle,
                            session,
                            ENC_SESSION_IF_POLICY(session),
                            ESYS_TR_NONE,
                            digest,
                            &sig_scheme,
                            &hash_validation);
        goto_if_error(r, "Error: Sign", cleanup);
        fallthrough;

    statecase(context->Key_Sign.state, SIGN_AUTH_SENT);
        context->Key_Sign.signature = NULL;
        r = Esys_Sign_Finish(context->esys,
                             &context->Key_Sign.signature);
        return_try_again(r);
        context->session2 = ESYS_TR_NONE;
<<<<<<< HEAD
        ifapi_flush_policy_session(context, context->policy.session, r);
=======
>>>>>>> d5626461
        goto_if_error(r, "Error: Sign", cleanup);

        /* Prepare the flushing of the signing key. */
        if (!sig_key_object->misc.key.persistent_handle) {
            r = Esys_FlushContext_Async(context->esys, context->Key_Sign.handle);
            goto_if_error(r, "Error: FlushContext", cleanup);
        }
        fallthrough;

    statecase(context->Key_Sign.state, SIGN_WAIT_FOR_FLUSH);
        if (!sig_key_object->misc.key.persistent_handle) {
            r = Esys_FlushContext_Finish(context->esys);
            return_try_again(r);
            goto_if_error(r, "Error: Sign", cleanup);
        }

        int pem_size;
        if (publicKey) {
            /* Convert internal key object to PEM format. */
            r = ifapi_pub_pem_key_from_tpm(&sig_key_object->misc.key.public,
                                                publicKey,
                                                &pem_size);
            goto_if_error(r, "Conversion pub key to PEM failed", cleanup);
        }
        context->Key_Sign.handle = ESYS_TR_NONE;
        *tpm_signature = context->Key_Sign.signature;
        if (certificate) {
            if (context->Key_Sign.key_object->misc.key.certificate) {
                *certificate = strdup(context->Key_Sign.key_object->misc.key.certificate);
                goto_if_null(*certificate, "Out of memory.",
                             TSS2_FAPI_RC_MEMORY, cleanup);
            } else {
                strdup_check(*certificate, "", r, cleanup);
            }
        }
        LOG_TRACE("success");
        r = TSS2_RC_SUCCESS;
        break;

    statecasedefault(context->Key_Sign.state);
    }

cleanup:
    if (context->Key_Sign.handle != ESYS_TR_NONE)
        Esys_FlushContext(context->esys, context->Key_Sign.handle);
    ifapi_cleanup_ifapi_object(context->Key_Sign.key_object);
    context->Key_Sign.state = SIGN_INIT;

    return r;
}

/** Get json encoding for FAPI object.
 *
 * A json representation which can be used for exporting of a FAPI object will
 * be created.
 *
 * @param[in]   context The FAPI_CONTEXT.
 * @param[in]   object The object to be serialized.
 * @param[out]  json_string The json string created by the deserialzation
 *              function (callee-allocated).
 *
 * @retval TSS2_RC_SUCCESS If the serialization was successful.
 * @retval TSS2_FAPI_RC_MEMORY if not enough memory can be allocated.
 * @retval TSS2_FAPI_RC_BAD_VALUE If wrong values are detected during
 *         serialization.
 * @retval TSS2_FAPI_RC_BAD_REFERENCE If a NULL pointer was passed for
 *         the object.
 * @retval TSS2_FAPI_RC_GENERAL_FAILURE if an internal error occurred.
 * @retval TSS2_ESYS_RC_* possible error codes of ESAPI.
 */
TSS2_RC
ifapi_get_json(FAPI_CONTEXT *context, IFAPI_OBJECT *object, char **json_string)
{
    TSS2_RC r = TSS2_RC_SUCCESS;
    json_object *jso = NULL;

    /* Perform esys serialization if necessary */
    r = ifapi_esys_serialize_object(context->esys, object);
    goto_if_error(r, "Prepare serialization", cleanup);

    r = ifapi_json_IFAPI_OBJECT_serialize(object, &jso);
    return_if_error(r, "Serialize duplication object");

    *json_string = strdup(json_object_to_json_string_ext(jso,
                          JSON_C_TO_STRING_PRETTY));
    goto_if_null2(*json_string, "Converting json to string", r, TSS2_FAPI_RC_MEMORY,
                  cleanup);

cleanup:
    if (jso)
        json_object_put(jso);
    return r;
}

/** Serialize persistent objects into buffer of keystore object.
 *
 * NV objects and persistent keys will serialized via the ESYS API to
 * enable reconstruction durinng loading from keystore.
 *
 * @param[in]     ectx The ESAPI context.
 * @param[in,out] object  The nv object or the key.
 * @retval TSS2_RC_SUCCESS if the function call was a success.
 * @retval TSS2_FAPI_RC_GENERAL_FAILURE if an internal error occured.
 */
TSS2_RC
ifapi_esys_serialize_object(ESYS_CONTEXT *ectx, IFAPI_OBJECT *object)
{
    TSS2_RC r = TSS2_RC_SUCCESS;
    IFAPI_KEY *key_object = NULL;
    IFAPI_NV *nv_object;

    switch (object->objectType) {
    case IFAPI_NV_OBJ:
        nv_object = &object->misc.nv;
        if (nv_object->serialization.buffer != NULL) {
            /* Cleanup old buffer */
            Fapi_Free(nv_object->serialization.buffer);
            nv_object->serialization.buffer = NULL;
        }
        r = Esys_TR_Serialize(ectx, object->public.handle,
                              &nv_object->serialization.buffer,
                              &nv_object->serialization.size);
        return_if_error(r, "Error serialize esys object");
        break;

    case IFAPI_KEY_OBJ:
        key_object = &object->misc.key;
        key_object->serialization.size = 0;
        if (key_object->serialization.buffer != NULL) {
            /* Cleanup old buffer */
            Fapi_Free(key_object->serialization.buffer);
            key_object->serialization.buffer = NULL;
        }
        if (object->public.handle != ESYS_TR_NONE && key_object->persistent_handle) {
            key_object->serialization.buffer = NULL;
            r = Esys_TR_Serialize(ectx, object->public.handle,
                                  &key_object->serialization.buffer,
                                  &key_object->serialization.size);
            return_if_error(r, "Error serialize esys object");
        }
        break;

    default:
        /* Nothing to be done */
        break;
    }
    return TSS2_RC_SUCCESS;
}

 /** Initialize the part of an IFAPI_OBJECT  which is not serialized.
  *
  * For persistent objects the correspodning ESYS object will be created.
  *
  * @param[in,out] ectx The ESYS context.
  * @param[out] object the deserialzed binary object.
  * @retval TSS2_RC_SUCCESS if the function call was a success.
  * @retval TSS2_FAPI_RC_BAD_VALUE if the json object can't be deserialized.
  */
TSS2_RC
ifapi_initialize_object(
    ESYS_CONTEXT *ectx,
    IFAPI_OBJECT *object)
{
    TSS2_RC r = TSS2_RC_SUCCESS;
    ESYS_TR handle;

    switch (object->objectType) {
    case IFAPI_NV_OBJ:
        if (object->misc.nv.serialization.size > 0) {
            r = Esys_TR_Deserialize(ectx, &object->misc.nv.serialization.buffer[0],
                                    object->misc.nv.serialization.size, &handle);
            goto_if_error(r, "Error dserialize esys object", cleanup);
        } else {
            handle = ESYS_TR_NONE;
        }
        object->authorization_state = AUTH_INIT;
        object->public.handle = handle;
        break;

    case IFAPI_KEY_OBJ:
        if (object->misc.key.serialization.size > 0) {
            r = Esys_TR_Deserialize(ectx, &object->misc.key.serialization.buffer[0],
                                    object->misc.key.serialization.size, &handle);
            goto_if_error(r, "Error deserialize esys object", cleanup);
        } else {
            handle = ESYS_TR_NONE;
        }
        object->authorization_state = AUTH_INIT;
        object->public.handle = handle;
        break;

    default:
        object->authorization_state = AUTH_INIT;
        break;
    }

    return r;

cleanup:
    SAFE_FREE(object->policy);
    return r;
}

/** Prepare key creation with an auth value.
 *
 * The auth value will be copied int the FAPI context for later use in key creation.
 *
 * @param[in,out] context The FAPI_CONTEXT.
 * @param[in]     keyPath the key path without the parent directories
 *                of the key store. (e.g. HE/EK, HS/SRK/mykey)
 * @param[in]     policyPath identifies the policy to be associated with the new key.
 *                policyPath MAY be NULL. If policyPath is NULL then no policy will
 *                be associated with the key.
 * @param[in]     authValue The authentication value of the key.
 *
 * @retval TSS2_RC_SUCCESS If the preparation was successful.
 * @retval TSS2_FAPI_RC_PATH_ALREADY_EXISTS If the object with does already exist in
 *         keystore.
 * @retval TSS2_FAPI_RC_MEMORY if not enough memory can be allocated.
 * @retval TSS2_FAPI_RC_BAD_VALUE if an invalid value was passed into
 *         the function.
 * @retval TSS2_FAPI_RC_BAD_REFERENCE a invalid null pointer is passed.
 * @retval TSS2_FAPI_RC_NO_TPM if FAPI was initialized in no-TPM-mode via its
 *         config file.
 * @retval TSS2_FAPI_RC_BAD_SEQUENCE if the context has an asynchronous
 *         operation already pending.
 * @retval TSS2_FAPI_RC_BAD_PATH if the path is used in inappropriate context
 *         or contains illegal characters.
 * @retval TSS2_FAPI_RC_PATH_NOT_FOUND if a FAPI object path was not found
 *         during authorization.
 */
TSS2_RC
ifapi_key_create_prepare_auth(
    FAPI_CONTEXT  *context,
    char   const *keyPath,
    char   const *policyPath,
    char   const *authValue)
{
    TSS2_RC r;

    memset(&context->cmd.Key_Create.inSensitive, 0, sizeof(TPM2B_SENSITIVE_CREATE));
    if (authValue) {
        /* Copy the auth value */
        if (strlen(authValue) > sizeof(TPMU_HA)) {
            return_error(TSS2_FAPI_RC_BAD_VALUE, "Password too long.");
        }
        memcpy(&context->cmd.Key_Create.inSensitive.sensitive.userAuth.buffer,
               authValue, strlen(authValue));
        context->cmd.Key_Create.inSensitive.sensitive.userAuth.size = strlen(authValue);
    }
    context->cmd.Key_Create.gen_sensitive_random = false;
    context->cmd.Key_Create.inSensitive.sensitive.data.size = 0;
    r = ifapi_key_create_prepare(context, keyPath, policyPath);
    return r;
}

/** Prepare key creation with an auth value and sensitive data.
 *
 * The auth value and the sensitive data will be copied int the FAPI context
 * for later use in key creation.
 *
 * @param[in,out] context The FAPI_CONTEXT.
 * @param[in]     keyPath the key path without the parent directories
 *                of the key store. (e.g. HE/EK, HS/SRK/mykey)
 * @param[in]     policyPath identifies the policy to be associated with the new key.
 *                policyPath MAY be NULL. If policyPath is NULL then no policy will
 *                be associated with the key.
 * @param[in]     dataSize The size of the sensitive data.
 * @param[in]     authValue The authentication value of the key.
 * @param[in]     data The sensitive data.
 *
 * @retval TSS2_RC_SUCCESS If the preparation was successful.
 * @retval TSS2_FAPI_RC_PATH_ALREADY_EXISTS If the object with does already exist in
 *         keystore.
 * @retval TSS2_FAPI_RC_MEMORY if not enough memory can be allocated.
 * @retval TSS2_FAPI_RC_BAD_VALUE if an invalid value was passed into
 *         the function.
 * @retval TSS2_FAPI_RC_BAD_REFERENCE a invalid null pointer is passed.
 * @retval TSS2_FAPI_RC_NO_TPM if FAPI was initialized in no-TPM-mode via its
 *         config file.
 * @retval TSS2_FAPI_RC_BAD_SEQUENCE if the context has an asynchronous
 *         operation already pending.
 * @retval TSS2_FAPI_RC_BAD_PATH if the path is used in inappropriate context
 *         or contains illegal characters.
 * @retval TSS2_FAPI_RC_PATH_NOT_FOUND if a FAPI object path was not found
 *         during authorization.
 */
TSS2_RC
ifapi_key_create_prepare_sensitive(
    FAPI_CONTEXT  *context,
    char    const *keyPath,
    char    const *policyPath,
    size_t         dataSize,
    char    const *authValue,
    uint8_t const *data)
{
    TSS2_RC r;

    memset(&context->cmd.Key_Create.inSensitive, 0, sizeof(TPM2B_SENSITIVE_CREATE));
    if (dataSize > sizeof(context->cmd.Key_Create.inSensitive.sensitive.data.buffer)
        || dataSize == 0) {
        return_error(TSS2_FAPI_RC_BAD_VALUE, "Data too big or equal zero.");
    }
    if (data) {
        /* Copy the sensitive data */
        context->cmd.Key_Create.gen_sensitive_random = false;
        memcpy(&context->cmd.Key_Create.inSensitive.sensitive.data.buffer,
               data, dataSize);
    } else {
        context->cmd.Key_Create.gen_sensitive_random = true;
    }
    context->cmd.Key_Create.inSensitive.sensitive.data.size = dataSize;
    if (authValue) {
        /* Copy the auth value. */
        if (strlen(authValue) > sizeof(TPMU_HA)) {
            return_error(TSS2_FAPI_RC_BAD_VALUE, "Password too long.");
        }
        memcpy(&context->cmd.Key_Create.inSensitive.sensitive.userAuth.buffer,
               authValue, strlen(authValue));
        context->cmd.Key_Create.inSensitive.sensitive.userAuth.size = strlen(authValue);
    }
    r = ifapi_key_create_prepare(context, keyPath, policyPath);
    return r;
}

/** Prepare key creation if possible.
 *
 * It will be checked whether the object already exists in key store and the FAPI context
 * will be initialized appropriate for key creation.
 *
 * @param[in,out] context The FAPI_CONTEXT.
 * @param[in]     keyPath the key path without the parent directories
 *                of the key store. (e.g. HE/EK, HS/SRK/mykey)
 * @param[in]     policyPath identifies the policy to be associated with the new key.
 *                policyPath MAY be NULL. If policyPath is NULL then no policy will
 *                be associated with the key.
 *
 * @retval TSS2_RC_SUCCESS If the preparation was successful.
 * @retval TSS2_FAPI_RC_PATH_ALREADY_EXISTS If the object with does already exist in
 *         keystore.
 * @retval TSS2_FAPI_RC_MEMORY if not enough memory can be allocated.
 * @retval TSS2_FAPI_RC_BAD_REFERENCE a invalid null pointer is passed.
 * @retval TSS2_FAPI_RC_NO_TPM if FAPI was initialized in no-TPM-mode via its
 *         config file.
 * @retval TSS2_FAPI_RC_BAD_SEQUENCE if the context has an asynchronous
 *         operation already pending.
 * @retval TSS2_FAPI_RC_BAD_VALUE if an invalid value was passed into
 *         the function.
 * @retval TSS2_FAPI_RC_BAD_PATH if the path is used in inappropriate context
 *         or contains illegal characters.
 * @retval TSS2_FAPI_RC_PATH_NOT_FOUND if a FAPI object path was not found
 *         during authorization.
 */
TSS2_RC
ifapi_key_create_prepare(
    FAPI_CONTEXT  *context,
    char   const *keyPath,
    char   const *policyPath)
{
    TSS2_RC r;
    IFAPI_OBJECT *object = &context->cmd.Key_Create.object;
    NODE_STR_T *path_list = NULL;

    LOG_TRACE("call");
    r = ifapi_session_init(context);
    return_if_error(r, "Initialize Key_Create");

    /* First check whether an existing object would be overwritten */
    r = ifapi_keystore_check_overwrite(&context->keystore, keyPath);
    return_if_error2(r, "Check overwrite %s", keyPath);

    context->srk_handle = 0;

    /* Clear the memory used for the the new key object */
    memset(&context->cmd.Key_Create.outsideInfo, 0, sizeof(TPM2B_DATA));
    memset(&context->cmd.Key_Create.creationPCR, 0, sizeof(TPML_PCR_SELECTION));
    memset(object, 0, sizeof(IFAPI_OBJECT));

    strdup_check(context->cmd.Key_Create.policyPath, policyPath, r, error);
    strdup_check(context->cmd.Key_Create.keyPath, keyPath, r, error);
    r = get_explicit_key_path(&context->keystore, keyPath, &path_list);
    return_if_error(r, "Compute explicit path.");

    context->loadKey.path_list = path_list;
    char *file;
    r = ifapi_path_string(&file, NULL, path_list, NULL);
    goto_if_error(r, "Compute explicit path.", error);

    LOG_DEBUG("Explicit key path: %s", file);

    free(file);

    context->cmd.Key_Create.state = KEY_CREATE_INIT;

    return TSS2_RC_SUCCESS;

error:
    free_string_list(path_list);
    return r;
}

/** State machine for key creation.
 *
 * The function for the preparation of the key have to called before the state machine can
 * be activated. The linked list for the used directories must be available in the
 * FAPI context.
 * It will be checked whether the object already exists in key store and the FAPI context
 * will be initialized appropriate for key creation.
 *
 * @param[in,out] context The FAPI_CONTEXT.
 * @param[in] template The template which defines the key attributes and whether the
 *            key will be persistent.
 *
 * @retval TSS2_RC_SUCCESS If the key could be generated.
 * @retval TSS2_ESYS_RC_* possible error codes of ESAPI.
 * @retval TSS2_FAPI_RC_MEMORY if not enough memory can be allocated.
 * @retval TSS2_FAPI_RC_GENERAL_FAILURE If an internal error occurs, which is
 *         not covered by other return codes.
 * @retval TSS2_FAPI_RC_BAD_VALUE If wrong values are detected during execution.
 * @retval TSS2_FAPI_RC_IO_ERROR If an error occurs during access to the policy
 *         store.
 * @retval TSS2_FAPI_RC_PATH_NOT_FOUND If an object needed for creation or
           authentication was not found.
 * @retval TSS2_FAPI_RC_POLICY_UNKNOWN If policy search for a certain policy digest was
 *         not successful.
 * @retval TPM2_RC_BAD_AUTH If the authentication for an object needed for creation
 *         fails.
 * @retval TSS2_FAPI_RC_AUTHORIZATION_UNKNOWN if a needed authorization callback
 *         is not defined.
 * @retval TSS2_FAPI_RC_TRY_AGAIN if an I/O operation is not finished yet and
 *         this function needs to be called again.
 * @retval TSS2_FAPI_RC_BAD_SEQUENCE if the context has an asynchronous
 *         operation already pending.
 * @retval TSS2_FAPI_RC_BAD_REFERENCE a invalid null pointer is passed.
 * @retval TSS2_FAPI_RC_NOT_PROVISIONED FAPI was not provisioned.
 * @retval TSS2_FAPI_RC_KEY_NOT_FOUND if a key was not found.
 * @retval TSS2_FAPI_RC_BAD_PATH if the path is used in inappropriate context
 *         or contains illegal characters.
 * @retval TSS2_FAPI_RC_AUTHORIZATION_FAILED if the authorization attempt fails.
 * @retval TSS2_FAPI_RC_PATH_ALREADY_EXISTS if the object already exists in object store.
 */
TSS2_RC
ifapi_key_create(
    FAPI_CONTEXT *context,
    IFAPI_KEY_TEMPLATE *template)
{
    TSS2_RC r;
    size_t path_length;
    NODE_STR_T *path_list = context->loadKey.path_list;
    TPM2B_PUBLIC *outPublic = NULL;
    TPM2B_PRIVATE *outPrivate = NULL;
    TPM2B_CREATION_DATA *creationData = NULL;
    TPM2B_DIGEST *creationHash = NULL;
    TPMT_TK_CREATION *creationTicket = NULL;
    IFAPI_OBJECT *object = &context->cmd.Key_Create.object;
    IFAPI_OBJECT *hierarchy = &context->cmd.Key_Create.hierarchy;
    ESYS_TR auth_session;
    uint8_t *random_data = NULL;

    LOG_TRACE("call");

    switch (context->cmd.Key_Create.state) {
    statecase(context->cmd.Key_Create.state, KEY_CREATE_INIT);
        context->cmd.Key_Create.public_templ = *template;
        context->loadKey.auth_object.public.handle = ESYS_TR_NONE;

        /* Profile name is first element of the explicit path list */
        char *profile_name = context->loadKey.path_list->str;
        r = ifapi_profiles_get(&context->profiles, profile_name, &context->cmd.Key_Create.profile);
        goto_if_error_reset_state(r, "Retrieving profile data", error_cleanup);

        if (context->cmd.Key_Create.inSensitive.sensitive.data.size > 0) {
            /* A keyed hash object sealing sensitive data will be created */
            context->cmd.Key_Create.public_templ.public.publicArea.type = TPM2_ALG_KEYEDHASH;
            context->cmd.Key_Create.public_templ.public.publicArea.nameAlg =
                    context->cmd.Key_Create.profile->nameAlg;
            if (context->cmd.Key_Create.public_templ.public.publicArea.objectAttributes &
                TPMA_OBJECT_SIGN_ENCRYPT) {
                TPMS_KEYEDHASH_PARMS *details;
                details = &context->cmd.Key_Create.public_templ.public.publicArea.parameters.keyedHashDetail;
                details->scheme.scheme = TPM2_ALG_HMAC;
                details->scheme.details.hmac.hashAlg =  context->cmd.Key_Create.profile->nameAlg;
            } else {
                context->cmd.Key_Create.public_templ.public.publicArea.parameters.keyedHashDetail.scheme.scheme =
                    TPM2_ALG_NULL;
            }
        } else {
            r = ifapi_merge_profile_into_template(context->cmd.Key_Create.profile,
                                                  &context->cmd.Key_Create.public_templ);
            goto_if_error_reset_state(r, "Merge profile", error_cleanup);
        }

        if (context->cmd.Key_Create.policyPath
                && strcmp(context->cmd.Key_Create.policyPath, "") != 0)
            context->cmd.Key_Create.state = KEY_CREATE_CALCULATE_POLICY;
        /* else jump over to KEY_CREATE_WAIT_FOR_SESSION below */
    /* FALLTHRU */

    case KEY_CREATE_CALCULATE_POLICY:
        if (context->cmd.Key_Create.state == KEY_CREATE_CALCULATE_POLICY) {
            r = ifapi_calculate_tree(context, context->cmd.Key_Create.policyPath,
                                     &context->policy.policy,
                                     context->cmd.Key_Create.public_templ.public.publicArea.nameAlg,
                                     &context->policy.digest_idx,
                                     &context->policy.hash_size);
            return_try_again(r);
            goto_if_error2(r, "Calculate policy tree %s", error_cleanup,
                           context->cmd.Key_Create.policyPath);

            /* Store the calculated policy in the key object */
            object->policy = calloc(1, sizeof(TPMS_POLICY));
            return_if_null(object->policy, "Out of memory",
                    TSS2_FAPI_RC_MEMORY);
            *(object->policy) = context->policy.policy;

            context->cmd.Key_Create.public_templ.public.publicArea.authPolicy.size =
                context->policy.hash_size;
            memcpy(&context->cmd.Key_Create.public_templ.public.publicArea.authPolicy.buffer[0],
                   &context->policy.policy.policyDigests.digests[context->policy.digest_idx].digest,
                   context->policy.hash_size);
        }
        r = ifapi_get_sessions_async(context,
                                     IFAPI_SESSION_GEN_SRK | IFAPI_SESSION1,
                                     TPMA_SESSION_ENCRYPT | TPMA_SESSION_DECRYPT, 0);
        goto_if_error_reset_state(r, "Create sessions", error_cleanup);
        fallthrough;

    statecase(context->cmd.Key_Create.state, KEY_CREATE_WAIT_FOR_SESSION);
        LOG_TRACE("KEY_CREATE_WAIT_FOR_SESSION");
        r = ifapi_get_sessions_finish(context, context->cmd.Key_Create.profile,
                                      context->cmd.Key_Create.profile->nameAlg);
        return_try_again(r);
        goto_if_error_reset_state(r, " FAPI create session", error_cleanup);
        fallthrough;

    statecase(context->cmd.Key_Create.state, KEY_CREATE_WAIT_FOR_RANDOM);
        if (context->cmd.Key_Create.gen_sensitive_random) {
            r = ifapi_get_random(context,
                                 context->cmd.Key_Create.inSensitive.sensitive.data.size,
                                 &random_data);
            return_try_again(r);
            goto_if_error_reset_state(r, "FAPI GetRandom", error_cleanup);

            /* Copy the sensitive data */
            memcpy(&context->cmd.Key_Create.inSensitive.sensitive.data.buffer,
                   random_data,
                   context->cmd.Key_Create.inSensitive.sensitive.data.size);
            SAFE_FREE(random_data);
        }
        path_length = ifapi_path_length(path_list);
        r = ifapi_load_key_async(context, path_length - 1);
        goto_if_error(r, "LoadKey async", error_cleanup);
        fallthrough;

    statecase(context->cmd.Key_Create.state, KEY_CREATE_WAIT_FOR_PARENT);
        LOG_TRACE("KEY_CREATE_WAIT_FOR_PARENT");
        r = ifapi_load_key_finish(context, IFAPI_FLUSH_PARENT);
        return_try_again(r);
        goto_if_error(r, "LoadKey finish", error_cleanup);
        fallthrough;

    statecase(context->cmd.Key_Create.state, KEY_CREATE_WAIT_FOR_AUTHORIZATION);
        r = ifapi_authorize_object(context, &context->loadKey.auth_object, &auth_session);
        FAPI_SYNC(r, "Authorize key.", error_cleanup);

        r = Esys_Create_Async(context->esys, context->loadKey.auth_object.public.handle,
                              auth_session,
                              ENC_SESSION_IF_POLICY(auth_session),
                              ESYS_TR_NONE,
                              &context->cmd.Key_Create.inSensitive,
                              &context->cmd.Key_Create.public_templ.public,
                              &context->cmd.Key_Create.outsideInfo,
                              &context->cmd.Key_Create.creationPCR);
        goto_if_error(r, "Create_Async", error_cleanup);
        fallthrough;

    statecase(context->cmd.Key_Create.state, KEY_CREATE_AUTH_SENT);
        r = Esys_Create_Finish(context->esys, &outPrivate, &outPublic, &creationData,
                               &creationHash, &creationTicket);
        try_again_or_error_goto(r, "Key create finish", error_cleanup);

        context->session2 = ESYS_TR_NONE;

        /* Prepare object for serialization */
        object->system = context->cmd.Key_Create.public_templ.system;
        object->objectType = IFAPI_KEY_OBJ;
        object->misc.key.public = *outPublic;
        object->misc.key.private.size = outPrivate->size;
        object->misc.key.private.buffer = calloc(1, outPrivate->size);
        goto_if_null2( object->misc.key.private.buffer, "Out of memory.", r,
                       TSS2_FAPI_RC_MEMORY, error_cleanup);

        object->misc.key.private.buffer = memcpy(&object->misc.key.private.buffer[0],
                                                 &outPrivate->buffer[0], outPrivate->size);
        object->misc.key.policyInstance = NULL;
        object->misc.key.creationData = *creationData;
        object->misc.key.creationHash = *creationHash;
        object->misc.key.creationTicket = *creationTicket;
        object->misc.key.description = NULL;
        object->misc.key.certificate = NULL;
        SAFE_FREE(creationData);
        SAFE_FREE(creationTicket);
        SAFE_FREE(creationHash);
        if (context->cmd.Key_Create.inSensitive.sensitive.userAuth.size > 0)
            object->misc.key.with_auth = TPM2_YES;
        else
            object->misc.key.with_auth = TPM2_NO;;
        r = ifapi_get_name(&outPublic->publicArea, &object->misc.key.name);
        goto_if_error(r, "Get key name", error_cleanup);

        SAFE_FREE(outPrivate);
        SAFE_FREE(outPublic);

        if (object->misc.key.public.publicArea.type == TPM2_ALG_RSA)
            object->misc.key.signing_scheme = context->cmd.Key_Create.profile->rsa_signing_scheme;
        else
            object->misc.key.signing_scheme = context->cmd.Key_Create.profile->ecc_signing_scheme;

        fallthrough;

    statecase(context->cmd.Key_Create.state, KEY_CREATE_WAIT_FOR_LOAD_AUTHORIZATION);
        if (template->persistent_handle) {
            r = ifapi_authorize_object(context, &context->loadKey.auth_object, &auth_session);
            FAPI_SYNC(r, "Authorize key.", error_cleanup);

            TPM2B_PRIVATE private;
            private.size = object->misc.key.private.size;
            memcpy(&private.buffer[0], &object->misc.key.private.buffer[0],
                   private.size);

            r = Esys_Load_Async(context->esys, context->loadKey.handle,
                                auth_session,
                                ENC_SESSION_IF_POLICY(auth_session),
                                ESYS_TR_NONE,
                                &private,
                                &object->misc.key.public);
            goto_if_error(r, "Load key.", error_cleanup);

        }
        fallthrough;

    statecase(context->cmd.Key_Create.state, KEY_CREATE_WAIT_FOR_KEY);
        if (template->persistent_handle) {
            r = Esys_Load_Finish(context->esys, &context->loadKey.handle);
            return_try_again(r);
            goto_if_error_reset_state(r, "Load", error_cleanup);
        }
        context->session2 = ESYS_TR_NONE;
        /* Prepare Flushing of key used for authorization */
        if (!context->loadKey.auth_object.misc.key.persistent_handle) {
            r = Esys_FlushContext_Async(context->esys, context->loadKey.auth_object.public.handle);
            goto_if_error(r, "Flush parent", error_cleanup);
        }
        fallthrough;

    statecase(context->cmd.Key_Create.state, KEY_CREATE_FLUSH1);
        if (!context->loadKey.auth_object.misc.key.persistent_handle) {
            r = Esys_FlushContext_Finish(context->esys);
            try_again_or_error_goto(r, "Flush context", error_cleanup);

            ifapi_cleanup_ifapi_object(&context->loadKey.auth_object);
        }
        if (template->persistent_handle) {
            r = ifapi_keystore_load_async(&context->keystore, &context->io, "/HS");
            return_if_error2(r, "Could not open hierarchy /HS");
        }
        fallthrough;

    statecase(context->cmd.Key_Create.state, KEY_CREATE_WAIT_FOR_HIERARCHY);
        if (template->persistent_handle) {
            r = ifapi_keystore_load_finish(&context->keystore, &context->io, hierarchy);
            return_try_again(r);
            return_if_error(r, "read_finish failed");
            r = ifapi_initialize_object(context->esys, hierarchy);
            goto_if_error_reset_state(r, "Initialize hierarchy object", error_cleanup);

            hierarchy->public.handle = ESYS_TR_RH_OWNER;
        }
        fallthrough;

    statecase(context->cmd.Key_Create.state, KEY_CREATE_AUTHORIZE_HIERARCHY);
        if (template->persistent_handle) {
            r = ifapi_authorize_object(context, hierarchy, &auth_session);
            FAPI_SYNC(r, "Authorize hierarchy.", error_cleanup);

            object->misc.key.persistent_handle = template->persistent_handle;

            /* Prepare making the loaded key permanent. */
            r = Esys_EvictControl_Async(context->esys, hierarchy->public.handle,
                                        context->loadKey.handle,
                                        auth_session,
                                        ESYS_TR_NONE,
                                        ESYS_TR_NONE,
                                        object->misc.key.persistent_handle);
            goto_if_error(r, "Error Esys EvictControl", error_cleanup);

            ifapi_cleanup_ifapi_object(hierarchy);
        }
        fallthrough;

    statecase(context->cmd.Key_Create.state, KEY_CREATE_WAIT_FOR_EVICT_CONTROL);
        if (template->persistent_handle) {
            /* Prepare making the loaded key permanent. */
            r = Esys_EvictControl_Finish(context->esys, &object->public.handle);
            return_try_again(r);
            goto_if_error(r, "Evict control failed", error_cleanup);
        }

        fallthrough;

    statecase(context->cmd.Key_Create.state, KEY_CREATE_FLUSH2);
        /* Flush the key which was evicted. */
        if (template->persistent_handle) {
            r = ifapi_flush_object(context, context->loadKey.handle);
            return_try_again(r);
            goto_if_error(r, "Flush key", error_cleanup);

            context->loadKey.handle = ESYS_TR_NONE;
        }

        fallthrough;

    statecase(context->cmd.Key_Create.state, KEY_CREATE_WRITE_PREPARE);
        if (template->persistent_handle) {
            /* Compute the serialization, which will be used for the
               reconstruction of the key object. */
            SAFE_FREE(object->misc.key.serialization.buffer);
            r = Esys_TR_Serialize(context->esys, object->public.handle,
                                  &object->misc.key.serialization.buffer,
                                  &object->misc.key.serialization.size);
            goto_if_error(r, "Serialize object", error_cleanup);
        }

        /* Perform esys serialization if necessary */
        r = ifapi_esys_serialize_object(context->esys, object);
        goto_if_error(r, "Prepare serialization", error_cleanup);

        /* Check whether object already exists in key store.*/
        r = ifapi_keystore_object_does_not_exist(&context->keystore,
                                                 context->cmd.Key_Create.keyPath,
                                                 object);
        goto_if_error_reset_state(r, "Could not write: %s", error_cleanup,
                                  context->cmd.Key_Create.keyPath);

        /* Start writing the object to the key store */
        r = ifapi_keystore_store_async(&context->keystore, &context->io,
                                       context->cmd.Key_Create.keyPath, object);
        goto_if_error_reset_state(r, "Could not open: %s", error_cleanup,
                                  context->cmd.Key_Create.keyPath);
        ifapi_cleanup_ifapi_object(object);
        fallthrough;

    statecase(context->cmd.Key_Create.state, KEY_CREATE_WRITE);
        /* Finish writing the key to the key store */
        r = ifapi_keystore_store_finish(&context->io);
        return_try_again(r);
        return_if_error_reset_state(r, "write_finish failed");

        fallthrough;

    statecase(context->cmd.Key_Create.state, KEY_CREATE_CLEANUP);
        r = ifapi_cleanup_session(context);
        try_again_or_error_goto(r, "Cleanup", error_cleanup);

        context->cmd.Key_Create.state = KEY_CREATE_INIT;
        r = TSS2_RC_SUCCESS;
        break;

    statecasedefault(context->cmd.Key_Create.state);
    }

 cleanup:
    free_string_list(context->loadKey.path_list);
    SAFE_FREE(outPublic);
    SAFE_FREE(outPrivate);
    SAFE_FREE(creationData);
    SAFE_FREE(creationHash);
    SAFE_FREE(creationTicket);
    SAFE_FREE(context->cmd.Key_Create.policyPath);
    SAFE_FREE(context->cmd.Key_Create.keyPath);
    SAFE_FREE(random_data);
    ifapi_cleanup_ifapi_object(object);
    ifapi_session_clean(context);
    if  (template->persistent_handle)
        ifapi_cleanup_ifapi_object(hierarchy);
    return r;

 error_cleanup:
    if  (template->persistent_handle)
        ifapi_cleanup_ifapi_object(hierarchy);
    if (context->loadKey.auth_object.public.handle != ESYS_TR_NONE &&
        !context->loadKey.auth_object.misc.key.persistent_handle) {
        Esys_FlushContext(context->esys, context->loadKey.auth_object.public.handle);
    }
    goto cleanup;
}

/** Get signature scheme for key.
 *
 * If padding is passed the scheme will be derived from paddint otherwise
 * the scheme form object will be used.
 *
 * @param[in] context The FAPI_CONTEXT.
 * @param[in] object The internal FAPI object of the key.
 * @param[in] padding The strings RSA_SSA or RSA_PSS will be converted
 *            into the TSS constants used for the signing scheme.
 * @param[in] digest The digest size will be used to determine the hashalg
 *            for the signature scheme.
 * @param[out] sig_scheme The computed signature scheme.
 *
 * @retval TSS2_FAPI_RC_BAD_VALUE If the digest size is not appropriate.
 * @retval TSS2_FAPI_RC_BAD_REFERENCE a invalid null pointer is passed.
 */
TSS2_RC
ifapi_get_sig_scheme(
    FAPI_CONTEXT *context,
    IFAPI_OBJECT *object,
    char const *padding,
    TPM2B_DIGEST *digest,
    TPMT_SIG_SCHEME *sig_scheme)
{
    TPMI_ALG_HASH hash_alg;
    TSS2_RC r;

    /* Get hash algorithm from digest size */
    r = ifapi_get_hash_alg_for_size(digest->size, &hash_alg);
    return_if_error2(r, "Invalid digest size");

    if (digest->size == TPM2_SM3_256_DIGEST_SIZE &&
        object->misc.key.signing_scheme.details.any.hashAlg == TPM2_ALG_SM3_256) {
        hash_alg = TPM2_ALG_SM3_256;
    }

    if (padding) {
        /* Use scheme object from context */
        if (strcasecmp("RSA_SSA", padding) == 0) {
            context->Key_Sign.scheme.scheme = TPM2_ALG_RSASSA;
            context->Key_Sign.scheme.details.rsassa.hashAlg = hash_alg;
        }
        if (strcasecmp("RSA_PSS", padding) == 0) {
            context->Key_Sign.scheme.scheme = TPM2_ALG_RSAPSS;
            context->Key_Sign.scheme.details.rsapss.hashAlg = hash_alg;
        }
        *sig_scheme = context->Key_Sign.scheme;
        return TSS2_RC_SUCCESS;
    } else {
        /* Use scheme defined for object */
        *sig_scheme = object->misc.key.signing_scheme;
        sig_scheme->details.any.hashAlg = hash_alg;
        return TSS2_RC_SUCCESS;
    }
}

/** State machine for changing the hierarchy authorization.
 *
 * First it will be tried to set the auth value of the hierarchy with a
 * "null" authorization. If this trial is not successful it will be tried to
 * authorize the hierarchy via a callback.
 * If an not null auth value is passed with_auth is set to yes for the
 * object otherwise to no. So for later authorizations it will be clear
 * whether null authorization is possible or not.
 *
 * @param[in] context The FAPI_CONTEXT.
 * @param[in] handle The ESAPI handle of the hierarchy.
 * @param[in,out] hierarchy_object The internal FAPI representation of a
 *                hierarchy.
 * @param[in] newAuthValue The new authorization for the hierarchy.
 *
 * @retval TSS2_RC_SUCCESS on success.
 * @retval TSS2_ESYS_RC_* possible error codes of ESAPI.
 * @retval TSS2_FAPI_RC_TRY_AGAIN if an I/O operation is not finished yet and
 *         this function needs to be called again.
 * @retval TSS2_FAPI_RC_BAD_SEQUENCE if the context has an asynchronous
 *         operation already pending.
 * @retval TSS2_FAPI_RC_AUTHORIZATION_UNKNOWN if a required authorization callback
 *         is not set.
 * @retval TSS2_FAPI_RC_MEMORY if not enough memory can be allocated.
 * @retval TSS2_FAPI_RC_AUTHORIZATION_FAILED if the authorization attempt fails.
 * @retval TSS2_FAPI_RC_GENERAL_FAILURE if an internal error occured.
 * @retval TSS2_FAPI_RC_PATH_NOT_FOUND if a FAPI object path was not found
 *         during authorization.
 * @retval TSS2_FAPI_RC_KEY_NOT_FOUND if a key was not found.
 * @retval TSS2_FAPI_RC_IO_ERROR if an error occured while accessing the
 *         object store.
 * @retval TSS2_FAPI_RC_POLICY_UNKNOWN if policy search for a certain policy digest
 *         was not successful.
 */
TSS2_RC
ifapi_change_auth_hierarchy(
    FAPI_CONTEXT *context,
    ESYS_TR handle,
    IFAPI_OBJECT *hierarchy_object,
    TPM2B_AUTH *newAuthValue)
{
    TSS2_RC r;
    ESYS_TR auth_session;

    switch (context->hierarchy_state) {
    statecase(context->hierarchy_state, HIERARCHY_CHANGE_AUTH_INIT);
        if (hierarchy_object->misc.hierarchy.with_auth == TPM2_YES ||
            policy_digest_size(hierarchy_object)) {
            r = ifapi_authorize_object(context, hierarchy_object, &auth_session);
            FAPI_SYNC(r, "Authorize hierarchy.", error);
        } else {
            auth_session = context->session1;
        }

        r = Esys_HierarchyChangeAuth_Async(context->esys,
                                           handle,
                                           (auth_session
                                            && auth_session != ESYS_TR_NONE) ?
                                           auth_session : ESYS_TR_PASSWORD,
                                           ENC_SESSION_IF_POLICY(auth_session),
                                           ESYS_TR_NONE,
                                           newAuthValue);
        return_if_error(r, "HierarchyChangeAuth");
        fallthrough;

    statecase(context->hierarchy_state, HIERARCHY_CHANGE_AUTH_NULL_AUTH_SENT);
        r = Esys_HierarchyChangeAuth_Finish(context->esys);
        return_try_again(r);

        if  (number_rc(r) == TPM2_RC_BAD_AUTH &&
             hierarchy_object->misc.hierarchy.with_auth == TPM2_NO) {

            /* Retry after NULL authorization was not successful */
            char *description;
            r = ifapi_get_description(hierarchy_object, &description);
            return_if_error(r, "Get description");

            r = ifapi_set_auth(context, hierarchy_object, description);
            SAFE_FREE(description);
            return_if_error(r, "HierarchyChangeAuth");

            r = Esys_HierarchyChangeAuth_Async(context->esys,
                                               handle,
                                               (context->session1
                                                && context->session1 != ESYS_TR_NONE) ?
                                               context->session1 : ESYS_TR_PASSWORD,
                                               ESYS_TR_NONE, ESYS_TR_NONE,
                                               newAuthValue);
            return_if_error(r, "HierarchyChangeAuth");
            return TSS2_FAPI_RC_TRY_AGAIN;
        }
        return_if_error(r, "HierarchyChangeAuth");

        if (newAuthValue->size > 0)
            hierarchy_object->misc.hierarchy.with_auth = TPM2_YES;
        else
            hierarchy_object->misc.hierarchy.with_auth = TPM2_NO;

        context->hierarchy_state = HIERARCHY_CHANGE_AUTH_INIT;
        return r;

    statecasedefault(context->hierarchy_state);
    }
error:
    context->hierarchy_state = HIERARCHY_CHANGE_AUTH_INIT;
    return r;
}

/** State machine for changing the policy of a hierarchy.
 *
 * Based on a passed policy the policy digest will be computed.
 * First it will be tried to set the policy of the hierarchy with a
 * "null" authorization. If this trial is not successful it will be tried to
 * authorize the hierarchy via a callback.
 * If an not null auth value is passed with_auth is set to yes for the
 * object otherwise to no. So for later authorizations it will be clear
 * whether null authorization is possible or not.
 *
 * @param[in] context The FAPI_CONTEXT.
 * @param[in] handle The ESAPI handle of the hierarchy.
 * @param[in,out] hierarchy_object The internal FAPI representation of a
 *                hierarchy.
 * @param[in] policy The new policy assigned to the hierarchy.
 *
 * @retval TSS2_RC_SUCCESS on success.
 * @retval TSS2_ESYS_RC_* possible error codes of ESAPI.
 * @retval TSS2_FAPI_RC_MEMORY if not enough memory can be allocated.
 * @retval TSS2_FAPI_RC_GENERAL_FAILURE If an internal error occurs, which is
 *         not covered by other return codes.
 * @retval TSS2_FAPI_RC_BAD_VALUE If wrong values are detected during policy calculation.
 * @retval TSS2_FAPI_RC_IO_ERROR If an error occurs during access to the policy
 *         store.
 * @retval TSS2_FAPI_RC_PATH_NOT_FOUND If an object needed for policy calculation was
 *         not found.
 * @retval TSS2_FAPI_RC_POLICY_UNKNOWN If policy search for a certain policy digest was
 *         not successful.
 * @retval TSS2_FAPI_RC_TRY_AGAIN if an I/O operation is not finished yet and
 *         this function needs to be called again.
 * @retval TSS2_FAPI_RC_BAD_SEQUENCE if the context has an asynchronous
 *         operation already pending.
 * @retval TSS2_FAPI_RC_BAD_REFERENCE a invalid null pointer is passed.
 * @retval TSS2_FAPI_RC_KEY_NOT_FOUND if a key was not found.
 * @retval TSS2_FAPI_RC_AUTHORIZATION_UNKNOWN if a required authorization callback
 *         is not set.
 * @retval TSS2_FAPI_RC_AUTHORIZATION_FAILED if the authorization attempt fails.
 * @retval TSS2_FAPI_RC_NOT_PROVISIONED FAPI was not provisioned.
 * @retval TSS2_FAPI_RC_BAD_PATH if the path is used in inappropriate context
 *         or contains illegal characters.
 */
TSS2_RC
ifapi_change_policy_hierarchy(
    FAPI_CONTEXT *context,
    ESYS_TR handle,
    IFAPI_OBJECT *hierarchy_object,
    TPMS_POLICY *policy)
{
    TSS2_RC r;
    ESYS_TR auth_session;

    switch (context->hierarchy_policy_state) {
    statecase(context->hierarchy_policy_state, HIERARCHY_CHANGE_POLICY_INIT);
        if ((! policy || ! policy->policy) && !hierarchy_object->policy) {
            /* No policy will be used for hierarchy */
            return TSS2_RC_SUCCESS;
        }
        fallthrough;

    statecase(context->hierarchy_policy_state, HIERARCHY_CHANGE_POLICY_AUTHORIZE);
        if (hierarchy_object->misc.hierarchy.with_auth == TPM2_YES ||
            policy_digest_size(hierarchy_object)) {
            r = ifapi_authorize_object(context, hierarchy_object, &auth_session);
            FAPI_SYNC(r, "Authorize hierarchy.", error);
        } else {
            auth_session = context->session1;
        }

        if (policy) {
            context->policy.state = POLICY_INIT;

            /* Calculate the policy digest which will be used as hierarchy policy. */
            r = ifapi_calculate_tree(context, NULL, /**< no path needed */
                                     policy,
                                     context->profiles.default_profile.nameAlg,
                                     &context->cmd.Provision.digest_idx,
                                     &context->cmd.Provision.hash_size);
            goto_if_error(r, "Policy calculation", error);

            /* Policy data will be stored in the provisioning context. */
            context->cmd.Provision.policy_digest.size = context->cmd.Provision.hash_size;
            memcpy(&context->cmd.Provision.policy_digest.buffer[0],
                   &policy
                   ->policyDigests.digests[context->cmd.Provision.digest_idx].digest,
                   context->cmd.Provision.hash_size);

            hierarchy_object->policy = policy;
            hierarchy_object->misc.hierarchy.authPolicy = context->cmd.Provision.policy_digest;
        } else {
            /* No policy will be used for this hierarchy. */
            context->cmd.Provision.policy_digest.size = 0;
            ifapi_cleanup_policy(hierarchy_object->policy);
            SAFE_FREE(hierarchy_object->policy);
            hierarchy_object->policy = NULL;
            hierarchy_object->misc.hierarchy.with_auth = TPM2_NO;
            hierarchy_object->misc.hierarchy.authPolicy.size = 0;
        }

        /* Prepare the setting of the policy. */
        r = Esys_SetPrimaryPolicy_Async(context->esys, handle,
                                        (auth_session
                                         && auth_session != ESYS_TR_NONE) ?
                                        auth_session : ESYS_TR_PASSWORD,
                                        ENC_SESSION_IF_POLICY(auth_session),
                                        ESYS_TR_NONE,
                                        &context->cmd.Provision.policy_digest,
                                        context->cmd.Provision.policy_digest.size ?
                                        context->profiles.default_profile.nameAlg :
                                        TPM2_ALG_NULL);
        return_if_error(r, "Esys_SetPrimaryPolicy_Async");
        fallthrough;

    statecase(context->hierarchy_policy_state, HIERARCHY_CHANGE_POLICY_NULL_AUTH_SENT);
        r = Esys_SetPrimaryPolicy_Finish(context->esys);
        return_try_again(r);
        if (number_rc(r) == TPM2_RC_BAD_AUTH  &&
             hierarchy_object->misc.hierarchy.with_auth == TPM2_NO) {
            /* Retry after NULL authorization was not successful */
            char *description;
            r = ifapi_get_description(hierarchy_object, &description);
            return_if_error(r, "Get description");

            r = ifapi_set_auth(context, hierarchy_object, description);
            SAFE_FREE(description);
            return_if_error(r, "HierarchyChangePolicy");

            r = Esys_SetPrimaryPolicy_Async(context->esys, handle,
                                            (context->session1
                                             && context->session1 != ESYS_TR_NONE) ?
                                            context->session1 : ESYS_TR_PASSWORD,
                                            ESYS_TR_NONE, ESYS_TR_NONE,
                                            &context->cmd.Provision.policy_digest,
                                            context->profiles.default_profile.nameAlg);
            return_if_error(r, "Esys_SetPrimaryPolicy_Async");
            return TSS2_FAPI_RC_TRY_AGAIN;
        }
        return_if_error(r, "Set primary policy");
        break;

    statecasedefault(context->hierarchy_policy_state);
    }

error:
    return r;
}

/** Allocate ifapi object and store the result in a linked list.
 *
 * Allocated ifapi objects will be recorded in the context.
 *
 * @param[in,out] context The FAPI_CONTEXT.
 *
 * @retval The allocated ifapi object.
 * @retval NULL if the object cannot be allocated.
 */
IFAPI_OBJECT
*ifapi_allocate_object(FAPI_CONTEXT *context)
{
    NODE_OBJECT_T *node = calloc(1, sizeof(NODE_OBJECT_T));
    if (!node)
        return NULL;

    node->object = calloc(1, sizeof(IFAPI_OBJECT));
    if (!node->object) {
        free(node);
        return NULL;
    }
    node->next = context->object_list;
    context->object_list = node;
    return (IFAPI_OBJECT *) node->object;
}

/** Free all ifapi objects stored in the context.
 *
 * @param[in,out] context The FAPI_CONTEXT.
 */
void
ifapi_free_objects(FAPI_CONTEXT *context)
{
    NODE_OBJECT_T *free_node;
    NODE_OBJECT_T *node = context->object_list;
    while (node) {
        free(node->object);
        free_node = node;
        node = node->next;
        free(free_node);
    }
}

#define ADD_CAPABILITY_INFO(capability, field, subfield, max_count, property_count) \
    if (context->cmd.GetInfo.fetched_data->data.capability.count > max_count - property_count) { \
        context->cmd.GetInfo.fetched_data->data.capability.count = max_count - property_count; \
    } \
\
    memmove(&context->cmd.GetInfo.capability_data->data.capability.field[property_count], \
            context->cmd.GetInfo.fetched_data->data.capability.field, \
            context->cmd.GetInfo.fetched_data->data.capability.count \
            * sizeof(context->cmd.GetInfo.fetched_data->data.capability.field[0]));       \
    property_count += context->cmd.GetInfo.fetched_data->data.capability.count; \
\
    context->cmd.GetInfo.capability_data->data.capability.count = property_count; \
\
    if (more_data && property_count < count \
        && context->cmd.GetInfo.fetched_data->data.capability.count) {  \
        context->cmd.GetInfo.property \
            = context->cmd.GetInfo.capability_data->data. \
            capability.field[property_count - 1]subfield + 1;   \
    } else { \
        more_data = false; \
    }


/** Prepare the receiving of capability data.
 *
 * @param[in,out] context The FAPI_CONTEXT.
 *
 * @retval TSS2_RC_SUCCESS.
 */
TPM2_RC
ifapi_capability_init(FAPI_CONTEXT *context)
{
    context->cmd.GetInfo.capability_data = NULL;
    context->cmd.GetInfo.fetched_data = NULL;

    return TSS2_RC_SUCCESS;


}

/** State machine for receiving TPM capability information.
 *
 * The state machine shares the state with the FAPI function Fapi_GetInfo.
 * context->state == GET_INFO_GET_CAP_MORE signals that more capability data can
 * be retrieved.
 *
 * @param[in,out] context The FAPI_CONTEXT.
 * @param[in]     capability The capability to be retrieved.
 * @param[in]     count The maximal number of items that should be retrieved.
 * @param[out]    capability_data The retrieved capability information.
 *
 * @retval TSS2_RC_SUCCESS If all capability data is retrieved.
 * @retval TSS2_FAPI_RC_TRY_AGAIN if more capability data is available.
 * @retval TSS2_ESYS_RC_* possible error codes of ESAPI.
 * @retval TSS2_FAPI_RC_GENERAL_FAILURE if an internal error occurred.
 * @retval TSS2_FAPI_RC_BAD_VALUE if an invalid value was passed into
 *         the function.
 * @retval TSS2_FAPI_RC_BAD_SEQUENCE if the context has an asynchronous
 *         operation already pending.
 */
TPM2_RC
ifapi_capability_get(FAPI_CONTEXT *context, TPM2_CAP capability,
                     UINT32 count, TPMS_CAPABILITY_DATA **capability_data) {

    TPMI_YES_NO more_data;
    TSS2_RC r = TSS2_RC_SUCCESS;
    ESYS_CONTEXT *ectx = context->esys;

    switch (context->state) {
    statecase(context->state, GET_INFO_GET_CAP);
        /* fetch capability info */
        context->cmd.GetInfo.fetched_data = NULL;
        context->cmd.GetInfo.capability_data = NULL;
        fallthrough;

    statecase(context->state, GET_INFO_GET_CAP_MORE);
        r = Esys_GetCapability_Async(ectx, ESYS_TR_NONE, ESYS_TR_NONE, ESYS_TR_NONE,
                                     capability, context->cmd.GetInfo.property,
                                     count - context->cmd.GetInfo.property_count);
        goto_if_error(r, "Error GetCapability", error_cleanup);
        fallthrough;

    statecase(context->state, GET_INFO_WAIT_FOR_CAP);
        r = Esys_GetCapability_Finish(ectx, &more_data, &context->cmd.GetInfo.fetched_data);
        return_try_again(r);
        goto_if_error(r, "Error GetCapability", error_cleanup);

        LOG_TRACE("GetCapability: capability: 0x%x, property: 0x%x", capability,
                  context->cmd.GetInfo.property);

        if (context->cmd.GetInfo.fetched_data->capability != capability) {
            goto_error(r, TSS2_FAPI_RC_GENERAL_FAILURE,
                       "TPM returned different capability than requested: 0x%x != 0x%x",
                       error_cleanup,
                       context->cmd.GetInfo.fetched_data->capability, capability);
        }

        if (context->cmd.GetInfo.capability_data == NULL) {
            /* reuse the TPM's result structure */
            context->cmd.GetInfo.capability_data = context->cmd.GetInfo.fetched_data;

            if (!more_data) {
                /* there won't be another iteration of the loop, just return the result unmodified */
                *capability_data = context->cmd.GetInfo.capability_data;
                return TPM2_RC_SUCCESS;
            }
        }

        /* append the TPM's results to the initial structure, as long as there is still space left */
        switch (capability) {
        case TPM2_CAP_ALGS:
            ADD_CAPABILITY_INFO(algorithms, algProperties, .alg,
                                TPM2_MAX_CAP_ALGS,
                                context->cmd.GetInfo.property_count);
            break;
        case TPM2_CAP_HANDLES:
            ADD_CAPABILITY_INFO(handles, handle,,
                                TPM2_MAX_CAP_HANDLES,
                                context->cmd.GetInfo.property_count);
            break;
        case TPM2_CAP_COMMANDS:
            ADD_CAPABILITY_INFO(command, commandAttributes,,
                                TPM2_MAX_CAP_CC,
                                context->cmd.GetInfo.property_count);
            /* workaround because tpm2-tss does not implement attribute commandIndex for TPMA_CC */
            context->cmd.GetInfo.property &= TPMA_CC_COMMANDINDEX_MASK;
            break;
        case TPM2_CAP_PP_COMMANDS:
            ADD_CAPABILITY_INFO(ppCommands, commandCodes,,
                                TPM2_MAX_CAP_CC,
                                context->cmd.GetInfo.property_count);
            break;
        case TPM2_CAP_AUDIT_COMMANDS:
            ADD_CAPABILITY_INFO(auditCommands, commandCodes,,
                                TPM2_MAX_CAP_CC,
                                context->cmd.GetInfo.property_count);
            break;
        case TPM2_CAP_PCRS:
            ADD_CAPABILITY_INFO(assignedPCR, pcrSelections, .hash,
                                TPM2_NUM_PCR_BANKS,
                                context->cmd.GetInfo.property_count);
            break;
        case TPM2_CAP_TPM_PROPERTIES:
            ADD_CAPABILITY_INFO(tpmProperties, tpmProperty, .property,
                                TPM2_MAX_TPM_PROPERTIES,
                                context->cmd.GetInfo.property_count);
            break;
        case TPM2_CAP_PCR_PROPERTIES:
            ADD_CAPABILITY_INFO(pcrProperties, pcrProperty, .tag,
                                TPM2_MAX_PCR_PROPERTIES,
                                context->cmd.GetInfo.property_count);
            break;
        case TPM2_CAP_ECC_CURVES:
            ADD_CAPABILITY_INFO(eccCurves, eccCurves,,
                                TPM2_MAX_ECC_CURVES,
                                context->cmd.GetInfo.property_count);
            break;
        case TPM2_CAP_VENDOR_PROPERTY:
            /* We will skip over VENDOR_PROPERTY capabilities on FAPI level */
            break;
        default:
            LOG_ERROR("Unsupported capability: 0x%x\n", capability);
            if (context->cmd.GetInfo.fetched_data != context->cmd.GetInfo.capability_data) {
                free(context->cmd.GetInfo.fetched_data);
            }
            free(context->cmd.GetInfo.capability_data);
            *capability_data = NULL;
            return TSS2_FAPI_RC_BAD_VALUE;
        }

        if (context->cmd.GetInfo.fetched_data != context->cmd.GetInfo.capability_data) {
            free(context->cmd.GetInfo.fetched_data);
        }
        *capability_data = context->cmd.GetInfo.capability_data;
        break;

    statecasedefault(context->state);
    }
    if (more_data) {
        context->state = GET_INFO_GET_CAP_MORE;
        return TSS2_FAPI_RC_TRY_AGAIN;
    } else {
        context->state = _FAPI_STATE_INIT;
        return TSS2_RC_SUCCESS;
    }

error_cleanup:
    context->state = _FAPI_STATE_INIT;
    SAFE_FREE(context->cmd.GetInfo.capability_data);
    SAFE_FREE(context->cmd.GetInfo.fetched_data);
    return r;
}

/** Get certificates stored in NV ram.
 *
 * The NV handles in the certificate range are determined. The corresponding
 * certificates are read out and stored in a linked list.
 *
 * @param[in,out] context The FAPI_CONTEXT. The sub context for NV reading
 *                will be used.
 * @param[in] min_handle The first possible handle in the handle range.
 * @param[in] max_handle Maximal handle to filter out the handles not in the
 *            handle range for certificates.
 * @param[out] cert_list The callee allocates linked list of certificates.
 *
 * @retval TSS2_RC_SUCCESS on success.
 * @retval TSS2_ESYS_RC_* possible error codes of ESAPI.
 * @retval TSS2_FAPI_RC_MEMORY if not enough memory can be allocated.
 *
 * @retval TSS2_FAPI_RC_TRY_AGAIN if an I/O operation is not finished yet and
 *         this function needs to be called again.
 * @retval TSS2_FAPI_RC_BAD_SEQUENCE if the context has an asynchronous
 *         operation already pending.
 * @retval TSS2_FAPI_RC_AUTHORIZATION_UNKNOWN if a required authorization callback
 *         is not set.
 * @retval TSS2_FAPI_RC_AUTHORIZATION_FAILED if the authorization attempt fails.
 * @retval TSS2_FAPI_RC_GENERAL_FAILURE if an internal error occurred.
 * @retval TSS2_FAPI_RC_IO_ERROR if an error occurred while accessing the
 *         object store.
 * @retval TSS2_FAPI_RC_POLICY_UNKNOWN if policy search for a certain policy digest
 *         was not successful.
 * @retval TSS2_FAPI_RC_NOT_PROVISIONED FAPI was not provisioned.
 * @retval TSS2_FAPI_RC_KEY_NOT_FOUND if a key was not found.
 * @retval TSS2_FAPI_RC_BAD_REFERENCE a invalid null pointer is passed.
 * @retval TSS2_FAPI_RC_BAD_PATH if the path is used in inappropriate context
 *         or contains illegal characters.
 * @retval TSS2_FAPI_RC_BAD_VALUE if an invalid value was passed into
 *         the function.
 * @retval TSS2_FAPI_RC_PATH_NOT_FOUND if a FAPI object path was not found
 *         during authorization.
 */
TSS2_RC
ifapi_get_certificates(
    FAPI_CONTEXT *context,
    UINT32 min_handle,
    UINT32 max_handle,
    NODE_OBJECT_T **cert_list)
{
    TSS2_RC r;
    TPMI_YES_NO moreData;
    uint8_t *cert_data = NULL;
    size_t cert_size;

    context->cmd.Provision.cert_nv_idx = MIN_EK_CERT_HANDLE;

    switch (context->get_cert_state) {
    statecase(context->get_cert_state, GET_CERT_INIT);
        *cert_list = NULL;
        context->cmd.Provision.capabilityData = NULL;
        context->cmd.Provision.cert_idx = 0;
        /* Prepare the reading of the capability handles in the certificate range */
        r = Esys_GetCapability_Async(context->esys,
                                     ESYS_TR_NONE, ESYS_TR_NONE, ESYS_TR_NONE,
                                     TPM2_CAP_HANDLES, min_handle,
                                     TPM2_MAX_CAP_HANDLES);
        goto_if_error(r, "Esys_GetCapability_Async", error);
        fallthrough;

    statecase(context->get_cert_state, GET_CERT_WAIT_FOR_GET_CAP);
        r = Esys_GetCapability_Finish(context->esys, &moreData,
                                      &context->cmd.Provision.capabilityData);
        try_again_or_error(r, "GetCapablity_Finish");

        if (!context->cmd.Provision.capabilityData ||
            context->cmd.Provision.capabilityData->data.handles.count == 0) {
            *cert_list = NULL;
            SAFE_FREE(context->cmd.Provision.capabilityData);
            return TSS2_RC_SUCCESS;
        }
        context->cmd.Provision.cert_count =
            context->cmd.Provision.capabilityData->data.handles.count;

        /* Filter out NV handles beyond the EK cert range */
        for (size_t i = 0; i < context->cmd.Provision.cert_count; i++) {
            if (context->cmd.Provision.capabilityData->data.handles.handle[i] > max_handle) {
                context->cmd.Provision.cert_count = i;
                break;
            }
        }
        fallthrough;

    statecase(context->get_cert_state, GET_CERT_GET_CERT_NV);
        goto_if_null(context->cmd.Provision.capabilityData,
            "capabilityData is null", TSS2_FAPI_RC_MEMORY, error);
        context->cmd.Provision.cert_nv_idx
            = context->cmd.Provision.capabilityData
            ->data.handles.handle[context->cmd.Provision.cert_idx];

        ifapi_init_hierarchy_object(&context->nv_cmd.auth_object,
                                    TPM2_RH_OWNER);

        r = Esys_TR_FromTPMPublic_Async(context->esys,
                                        context->cmd.Provision.cert_nv_idx,
                                        ESYS_TR_NONE, ESYS_TR_NONE, ESYS_TR_NONE);
        goto_if_error_reset_state(r, "Esys_TR_FromTPMPublic_Async", error);
        fallthrough;

    statecase(context->get_cert_state, GET_CERT_GET_CERT_NV_FINISH);
        r = Esys_TR_FromTPMPublic_Finish(context->esys,
                                         &context->cmd.Provision.esys_nv_cert_handle);
        try_again_or_error_goto(r, "TR_FromTPMPublic_Finish", error);

        /* Read public to get size of certificate */
        r = Esys_NV_ReadPublic_Async(context->esys,
                                     context->cmd.Provision.esys_nv_cert_handle,
                                     ESYS_TR_NONE, ESYS_TR_NONE, ESYS_TR_NONE);
        goto_if_error_reset_state(r, "Esys_NV_ReadPublic_Async", error);
        fallthrough;

    statecase(context->get_cert_state, GET_CERT_GET_CERT_READ_PUBLIC);
        r = Esys_NV_ReadPublic_Finish(context->esys,
                                      &context->cmd.Provision.nvPublic,
                                      NULL);
        try_again_or_error_goto(r, "Error: nv read public", error);

        /* TPMA_NV_NO_DA is set for NV certificate */
        context->nv_cmd.nv_object.misc.nv.public.nvPublic.attributes = TPMA_NV_NO_DA;

        r = ifapi_keystore_load_async(&context->keystore, &context->io, "/HS");
        goto_if_error_reset_state(r, "Could not open hierarchy /HS", error);

        fallthrough;

    statecase(context->get_cert_state, GET_CERT_GET_CERT_READ_HIERARCHY);
        r = ifapi_keystore_load_finish(&context->keystore, &context->io,
                                       &context->nv_cmd.auth_object);
        try_again_or_error_goto(r, "read_finish failed", error);

        /* Prepare context for nv read */
        r = ifapi_initialize_object(context->esys, &context->nv_cmd.auth_object);
        goto_if_error_reset_state(r, "Initialize hierarchy object", error);

        context->nv_cmd.auth_object.public.handle = ESYS_TR_RH_OWNER;
        context->nv_cmd.data_idx = 0;
        context->nv_cmd.auth_index = ESYS_TR_RH_OWNER;
        context->nv_cmd.numBytes = context->cmd.Provision.nvPublic->nvPublic.dataSize;
        context->nv_cmd.esys_handle = context->cmd.Provision.esys_nv_cert_handle;
        context->nv_cmd.offset = 0;
        context->cmd.Provision.pem_cert = NULL;
        context->session1 = ESYS_TR_PASSWORD;
        context->session2 = ESYS_TR_NONE;
        context->nv_cmd.nv_read_state = NV_READ_INIT;
        memset(&context->nv_cmd.nv_object, 0, sizeof(IFAPI_OBJECT));
        SAFE_FREE(context->cmd.Provision.nvPublic);
        fallthrough;

    statecase(context->get_cert_state, GET_CERT_READ_CERT);
        r = ifapi_nv_read(context, &cert_data, &cert_size);
        try_again_or_error_goto(r, " FAPI NV_Read", error);

        context->cmd.Provision.cert_idx += 1;

        /* Add cert to list */
        if (context->cmd.Provision.cert_idx == context->cmd.Provision.cert_count) {
            context->get_cert_state = GET_CERT_GET_CERT_NV;

            r = push_object_with_size_to_list(cert_data, cert_size, cert_list);
            goto_if_error(r, "Store certificate in list.", error);

            ifapi_cleanup_ifapi_object(&context->nv_cmd.auth_object);

            SAFE_FREE(context->cmd.Provision.capabilityData);
            return TSS2_RC_SUCCESS;
        } else {
            context->get_cert_state = GET_CERT_GET_CERT_NV;
            return TSS2_FAPI_RC_TRY_AGAIN;
        }
        break;

    statecasedefault(context->get_cert_state);
    }

error:
    SAFE_FREE(context->cmd.Provision.nvPublic);
    SAFE_FREE(context->cmd.Provision.capabilityData);
    ifapi_cleanup_ifapi_object(&context->nv_cmd.auth_object);
    ifapi_free_object_list(*cert_list);
    return r;
}


/** Get description of an internal FAPI object.
 *
 * @param[in] object The object with the description.
 * @param[out] description The callee allocated description.
 *
 * @retval TSS2_RC_SUCCESS If a copy of the description can be returned
 *         or if no description exists.
 * @retval TSS2_FAPI_RC_MEMORY in the copy cannot be allocated.
 */
TSS2_RC
ifapi_get_description(IFAPI_OBJECT *object, char **description)
{
    char *obj_description = NULL;

    switch (object->objectType) {
    case IFAPI_KEY_OBJ:
        obj_description = object->misc.key.description;
        break;
    case IFAPI_NV_OBJ:
        obj_description = object->misc.nv.description;
        break;
    case IFAPI_HIERARCHY_OBJ:
        if (object->misc.hierarchy.description)
            obj_description = object->misc.hierarchy.description;
        else if (object->public.handle == ESYS_TR_RH_OWNER)
            obj_description = "Owner Hierarchy";
        else if (object->public.handle == ESYS_TR_RH_ENDORSEMENT)
            obj_description = "Endorsement Hierarchy";
        else if (object->public.handle == ESYS_TR_RH_LOCKOUT)
            obj_description = "Lockout Hierarchy";
        else if (object->public.handle == ESYS_TR_RH_NULL)
            obj_description = "Null Hierarchy";
        else
            obj_description = "Hierarchy";
        break;
    default:
        *description = strdup("");
        check_oom(*description);
        return TSS2_RC_SUCCESS;
    }
    if (obj_description) {
        *description = strdup(obj_description);
        check_oom(*description);
    } else {
        *description = strdup("");
        check_oom(*description);
    }
    return TSS2_RC_SUCCESS;
}

/** Set description of an internal FAPI object.
 *
 * @param[in,out] object The object with the description.
 * @param[in] description The description char strint or NULL.
 */
void
ifapi_set_description(IFAPI_OBJECT *object, char *description)
{
    switch (object->objectType) {
    case IFAPI_KEY_OBJ:
        SAFE_FREE(object->misc.key.description);
        object->misc.key.description = description;
        break;
    case IFAPI_NV_OBJ:
        SAFE_FREE(object->misc.nv.description);
        object->misc.nv.description = description;
        break;
    case IFAPI_HIERARCHY_OBJ:
        SAFE_FREE(object->misc.hierarchy.description);
        object->misc.hierarchy.description = description;
        break;
    default:
        LOG_WARNING("Description can't be set");
        break;
    }
}

/** Determine key properties (primary, null hierarchy).
 *
 * It will be checked whether a path is the path of a primary key,
 * and whether it's a key in null hiearchy
 *
 * @param[in,out] context The FAPI_CONTEXT.
 * @param[in]     key_path the key path.
 * @param[out]    is_primary if key path is the path of a primary.
 * @param[out]    in_null_hierarchy if key is a null hierarchy key.
 *
 * @retval TSS2_RC_SUCCESS If the preparation is successful.
 * @retval TSS2_FAPI_RC_MEMORY if memory could not be allocated for path names.
 * @retval TSS2_FAPI_RC_BAD_VALUE if an invalid value was passed into
 *         the function.
 * @retval TSS2_FAPI_RC_BAD_PATH if the path is used in inappropriate context
 *         or contains illegal characters.
 * @retval TSS2_FAPI_RC_PATH_NOT_FOUND if a FAPI object path was not found
 *         during authorization.
 */
TSS2_RC
ifapi_get_key_properties(
    FAPI_CONTEXT *context,
    char const *key_path,
    bool *is_primary,
    bool *in_null_hierarchy)
{
    TSS2_RC r;
    NODE_STR_T *path_list = NULL;
    size_t path_length;
    const char *hierarchy;

    LOG_TRACE("Check primary: %s", key_path);

    *is_primary = false;
    *in_null_hierarchy = false;

    r = get_explicit_key_path(&context->keystore, key_path, &path_list);
    return_if_error(r, "Compute explicit path.");

    path_length = ifapi_path_length(path_list);

    if (path_length == 3) {
        if (strncmp("P_", path_list->str, 2) == 0) {
            hierarchy = path_list->next->str;
            if (strcmp(hierarchy,"HS") == 0 ||
                strcmp(hierarchy,"HE") == 0 ||
                strcmp(hierarchy,"HN") == 0) {
                *is_primary = true;
            }
        }
    }
    if (path_length >= 3) {
        hierarchy = path_list->next->str;
        if (strcmp(hierarchy,"HN") == 0)
            *in_null_hierarchy = true;
    }
    free_string_list(path_list);
    return TSS2_RC_SUCCESS;
}

/** Creation of a primary key.
 *
 * Depending on the flags stored in the context the creation of a primary
 * key will be prepared.
 *
 * @param[in] context The FAPI_CONTEXT.
 * @param[in] template The template which defines the key attributes and whether the
 *            key will be persistent.
 * @retval TSS2_RC_SUCCESS on success.
 * @retval TSS2_FAPI_RC_BAD_VALUE if a wrong type was passed.
 * @retval TSS2_ESYS_RC_* possible error codes of ESAPI.
 * @retval TSS2_FAPI_RC_MEMORY if not enough memory can be allocated.
 * @retval TSS2_FAPI_RC_BAD_REFERENCE a invalid null pointer is passed.
 * @retval TSS2_FAPI_RC_TRY_AGAIN if an I/O operation is not finished yet and
 *         this function needs to be called again.
 * @retval TSS2_FAPI_RC_BAD_SEQUENCE if the context has an asynchronous
 *         operation already pending.
 * @retval TSS2_FAPI_RC_IO_ERROR if an error occurred while accessing the
 *         object store.
 * @retval TSS2_FAPI_RC_GENERAL_FAILURE if an internal error occurred.
 * @retval TSS2_FAPI_RC_PATH_NOT_FOUND if a FAPI object path was not found
 *         during authorization.
 * @retval TSS2_FAPI_RC_KEY_NOT_FOUND if a key was not found.
 * @retval TSS2_FAPI_RC_NOT_PROVISIONED FAPI was not provisioned.
 * @retval TSS2_FAPI_RC_BAD_PATH if the path is used in inappropriate context
 *         or contains illegal characters.
 * @retval TSS2_FAPI_RC_AUTHORIZATION_UNKNOWN if a required authorization callback
 *         is not set.
 * @retval TSS2_FAPI_RC_AUTHORIZATION_FAILED if the authorization attempt fails.
 * @retval TSS2_FAPI_RC_POLICY_UNKNOWN if policy search for a certain policy digest
 *         was not successful.
 * @retval TSS2_FAPI_RC_PATH_ALREADY_EXISTS if the object already exists in object store.
 */
TSS2_RC
ifapi_create_primary(
    FAPI_CONTEXT *context,
    IFAPI_KEY_TEMPLATE *template)
{
    TSS2_RC r;
    ESYS_TR auth_session;
    TPM2B_PUBLIC *outPublic = NULL;
    TPM2B_CREATION_DATA *creationData = NULL;
    TPM2B_DIGEST *creationHash = NULL;
    TPMT_TK_CREATION *creationTicket = NULL;
    IFAPI_OBJECT *object = &context->cmd.Key_Create.object;
    IFAPI_OBJECT *hierarchy = &context->cmd.Key_Create.hierarchy;
    IFAPI_KEY *pkey = &context->cmd.Key_Create.object.misc.key;
    const char *hierarchy_path;
    const char *profile_name;

    /* Compute policy */

    switch (context->cmd.Key_Create.state) {
    statecase(context->cmd.Key_Create.state, KEY_CREATE_PRIMARY_INIT);
        profile_name = context->loadKey.path_list->str;
        r = ifapi_profiles_get(&context->profiles, profile_name,
                               &context->cmd.Key_Create.profile);
        goto_if_error_reset_state(r, "Retrieving profile data", error_cleanup);

        context->cmd.Key_Create.public_templ = *template;
        r = ifapi_merge_profile_into_template(context->cmd.Key_Create.profile,
                                              &context->cmd.Key_Create.public_templ);
        goto_if_error_reset_state(r, "Merge profile", error_cleanup);

        /* Persistent keys are not allowd in the NULL hierarchy. */

        if (template->persistent_handle) {
            hierarchy_path = context->loadKey.path_list->next->str;
            if (strcmp(hierarchy_path, "HN") == 0)
                goto_error_reset_state(r, TSS2_FAPI_RC_BAD_VALUE,
                                       "Persistent keys are not possible in the NULL "
                                       "hierarchy.", error_cleanup);
        }

        if (context->cmd.Key_Create.policyPath
            && strcmp(context->cmd.Key_Create.policyPath, "") != 0)
            context->cmd.Key_Create.state = KEY_CREATE_PRIMARY_CALCULATE_POLICY;
        /* else jump over to KEY_CREATE_PRIMARY_WAIT_FOR_SESSION below */
    /* FALLTHRU */
    case KEY_CREATE_PRIMARY_CALCULATE_POLICY:
        if (context->cmd.Key_Create.state == KEY_CREATE_PRIMARY_CALCULATE_POLICY) {
            r = ifapi_calculate_tree(context, context->cmd.Key_Create.policyPath,
                                     &context->policy.policy,
                                     context->cmd.Key_Create.public_templ.public.publicArea.nameAlg,
                                     &context->policy.digest_idx,
                                     &context->policy.hash_size);
            return_try_again(r);
            goto_if_error2(r, "Calculate policy tree %s", error_cleanup,
                           context->cmd.Key_Create.policyPath);

            /* Store the calculated policy in the key object */
            object->policy = calloc(1, sizeof(TPMS_POLICY));
            return_if_null(object->policy, "Out of memory",
                    TSS2_FAPI_RC_MEMORY);
            *(object->policy) = context->policy.policy;

            context->cmd.Key_Create.public_templ.public.publicArea.authPolicy.size =
                context->policy.hash_size;
            memcpy(&context->cmd.Key_Create.public_templ.public.publicArea.authPolicy.buffer[0],
                   &context->policy.policy.policyDigests.digests[context->policy.digest_idx].digest,
                   context->policy.hash_size);
        }

        r = ifapi_get_sessions_async(context,
                                     IFAPI_SESSION_GEN_SRK | IFAPI_SESSION1,
                                     TPMA_SESSION_ENCRYPT | TPMA_SESSION_DECRYPT, 0);
        goto_if_error_reset_state(r, "Create sessions", error_cleanup);

        fallthrough;

    statecase(context->cmd.Key_Create.state, KEY_CREATE_PRIMARY_WAIT_FOR_SESSION);
        r = ifapi_get_sessions_finish(context, &context->profiles.default_profile,
                                      context->profiles.default_profile.nameAlg);
        return_try_again(r);
        goto_if_error(r, "Create FAPI session.", error_cleanup);

        hierarchy_path = context->loadKey.path_list->next->str;

        r = ifapi_keystore_load_async(&context->keystore, &context->io, hierarchy_path);
        free_string_list(context->loadKey.path_list);
        context->loadKey.path_list = NULL;
        return_if_error2(r, "Could not open hierarchy /%s", hierarchy_path);

        fallthrough;

    statecase(context->cmd.Key_Create.state, KEY_CREATE_PRIMARY_WAIT_FOR_HIERARCHY);
        r = ifapi_keystore_load_finish(&context->keystore, &context->io, hierarchy);
        return_try_again(r);
        return_if_error(r, "read_finish failed");

        r = ifapi_initialize_object(context->esys, hierarchy);
        goto_if_error_reset_state(r, "Initialize hierarchy object", error_cleanup);

        fallthrough;

    statecase(context->cmd.Key_Create.state, KEY_CREATE_PRIMARY_WAIT_FOR_AUTHORIZE1);
        r = ifapi_authorize_object(context, hierarchy, &auth_session);
        FAPI_SYNC(r, "Authorize hierarchy.", error_cleanup);

        r = Esys_CreatePrimary_Async(context->esys, hierarchy->public.handle,
                                     auth_session,
                                     ENC_SESSION_IF_POLICY(auth_session),
                                     ESYS_TR_NONE,
                                     &context->cmd.Key_Create.inSensitive,
                                     &context->cmd.Key_Create.public_templ.public,
                                     &context->cmd.Key_Create.outsideInfo,
                                     &context->cmd.Key_Create.creationPCR);
        goto_if_error_reset_state(r, "Prepare create primary", error_cleanup);

        fallthrough;

    statecase(context->cmd.Key_Create.state, KEY_CREATE_PRIMARY_WAIT_FOR_PRIMARY);
        r = Esys_CreatePrimary_Finish(context->esys,
                                      &context->cmd.Key_Create.handle,
                                      &outPublic, &creationData, &creationHash,
                                      &creationTicket);
        try_again_or_error_goto(r, "Create primary.", error_cleanup);

        /* Prepare object for serialization */
        context->session2 = ESYS_TR_NONE;
        object->system = context->cmd.Key_Create.public_templ.system;
        object->objectType = IFAPI_KEY_OBJ;
        object->misc.key.public = *outPublic;
        object->misc.key.private.size = 0;
        object->misc.key.private.buffer = NULL;
        object->misc.key.policyInstance = NULL;
        object->misc.key.creationData = *creationData;
        object->misc.key.creationHash = *creationHash;
        object->misc.key.creationTicket = *creationTicket;
        object->misc.key.description = NULL;
        object->misc.key.certificate = NULL;
        object->misc.key.reset_count = context->init_time.clockInfo.resetCount;
        SAFE_FREE(pkey->serialization.buffer);
        r = Esys_TR_Serialize(context->esys, context->cmd.Key_Create.handle,
                              &pkey->serialization.buffer, &pkey->serialization.size);
        goto_if_error(r, "Error serialize esys object", error_cleanup);
        SAFE_FREE(creationData);
        SAFE_FREE(creationTicket);
        SAFE_FREE(creationHash);
        if (context->cmd.Key_Create.inSensitive.sensitive.userAuth.size > 0)
            object->misc.key.with_auth = TPM2_YES;
        else
            object->misc.key.with_auth = TPM2_NO;;
        r = ifapi_get_name(&outPublic->publicArea, &object->misc.key.name);
        goto_if_error(r, "Get key name", error_cleanup);

        if (object->misc.key.public.publicArea.type == TPM2_ALG_RSA)
            object->misc.key.signing_scheme = context->cmd.Key_Create.profile->rsa_signing_scheme;
        else
            object->misc.key.signing_scheme = context->cmd.Key_Create.profile->ecc_signing_scheme;
        fallthrough;

    statecase(context->cmd.Key_Create.state, KEY_CREATE_PRIMARY_WAIT_FOR_AUTHORIZE2);
        if (template->persistent_handle) {
            object->misc.key.persistent_handle = template->persistent_handle;
            r = ifapi_authorize_object(context, hierarchy, &auth_session);
            FAPI_SYNC(r, "Authorize hierarchy.", error_cleanup);

            /* Prepare making the created primary permanent. */
            r = Esys_EvictControl_Async(context->esys, hierarchy->public.handle,
                                        context->cmd.Key_Create.handle,
                                        auth_session,
                                        ESYS_TR_NONE,
                                        ESYS_TR_NONE,
                                        object->misc.key.persistent_handle);
            goto_if_error(r, "Error Esys EvictControl", error_cleanup);
        }
        fallthrough;

    statecase(context->cmd.Key_Create.state, KEY_CREATE_PRIMARY_WAIT_FOR_EVICT_CONTROL);
        if (template->persistent_handle) {
            /* Prepare making the loaded key permanent. */
            r = Esys_EvictControl_Finish(context->esys, &object->public.handle);
            return_try_again(r);
            goto_if_error(r, "Evict control failed", error_cleanup);
        }

        fallthrough;

    statecase(context->cmd.Key_Create.state, KEY_CREATE_PRIMARY_FLUSH);
        /* Flush the primary key. */
        r = ifapi_flush_object(context, context->cmd.Key_Create.handle);
        return_try_again(r);
        goto_if_error(r, "Flush key", error_cleanup);

        context->cmd.Key_Create.handle = ESYS_TR_NONE;

        fallthrough;

    statecase(context->cmd.Key_Create.state, KEY_CREATE_PRIMARY_WRITE_PREPARE);
        SAFE_FREE(outPublic);

        /* Perform esys serialization */
        r = ifapi_esys_serialize_object(context->esys, object);
        goto_if_error(r, "Prepare serialization", error_cleanup);

        /* Check whether object already exists in key store.*/
        r = ifapi_keystore_object_does_not_exist(&context->keystore,
                                                 context->cmd.Key_Create.keyPath,
                                                 object);
        goto_if_error_reset_state(r, "Could not write: %s", error_cleanup,
                                  context->cmd.Key_Create.keyPath);

        /* Start writing the object to the key store */
        r = ifapi_keystore_store_async(&context->keystore, &context->io,
                                       context->cmd.Key_Create.keyPath, object);
        goto_if_error_reset_state(r, "Could not open: %s", error_cleanup,
                                  context->cmd.Key_Create.keyPath);
        ifapi_cleanup_ifapi_object(object);
        fallthrough;

    statecase(context->cmd.Key_Create.state, KEY_CREATE_PRIMARY_WRITE);
        /* Finish writing the key to the key store */
        r = ifapi_keystore_store_finish(&context->io);
        return_try_again(r);
        return_if_error_reset_state(r, "write_finish failed");

        fallthrough;

    statecase(context->cmd.Key_Create.state, KEY_CREATE_PRIMARY_CLEANUP);
        r = ifapi_cleanup_session(context);
        try_again_or_error_goto(r, "Cleanup", error_cleanup);

        context->cmd.Key_Create.state = KEY_CREATE_INIT;
        break;

    statecasedefault(context->cmd.Key_Create.state);
    }
    free_string_list(context->loadKey.path_list);
    ifapi_cleanup_ifapi_object(hierarchy);
    SAFE_FREE(outPublic);
    SAFE_FREE(creationData);
    SAFE_FREE(creationHash);
    SAFE_FREE(creationTicket);
    SAFE_FREE(context->cmd.Key_Create.policyPath);
    SAFE_FREE(context->cmd.Key_Create.keyPath);
    ifapi_cleanup_ifapi_object(object);
    ifapi_session_clean(context);
    return TSS2_RC_SUCCESS;

 error_cleanup:
    SAFE_FREE(outPublic);
    SAFE_FREE(creationData);
    SAFE_FREE(creationHash);
    SAFE_FREE(creationTicket);
    SAFE_FREE(context->cmd.Key_Create.policyPath);
    SAFE_FREE(context->cmd.Key_Create.keyPath);
    free_string_list(context->loadKey.path_list);
    ifapi_cleanup_ifapi_object(hierarchy);
    return r;

}<|MERGE_RESOLUTION|>--- conflicted
+++ resolved
@@ -1198,12 +1198,6 @@
 void
 ifapi_session_clean(FAPI_CONTEXT *context)
 {
-<<<<<<< HEAD
-    if (context->policy_session && context->policy_session != ESYS_TR_NONE) {
-        Esys_FlushContext(context->esys, context->policy_session);
-    }
-=======
->>>>>>> d5626461
     if (context->session1 != ESYS_TR_NONE && context->session1 != ESYS_TR_PASSWORD) {
         if (context->session1 == context->session2) {
             context->session2 = ESYS_TR_NONE;
@@ -2391,16 +2385,8 @@
                 r = Esys_NV_Write_Async(context->esys,
                                         context->nv_cmd.auth_index,
                                         nv_index,
-<<<<<<< HEAD
-                                        (!context->policy.session
-                                         || context->policy.session == ESYS_TR_NONE) ? context->session1 :
-                                        context->policy.session,
-                                        (context->policy.session && context->policy.session != ESYS_TR_NONE) ?
-                                        context->session2 : ESYS_TR_NONE,
-=======
                                         context->nv_cmd.auth_session,
                                         ENC_SESSION_IF_POLICY(context->nv_cmd.auth_session),
->>>>>>> d5626461
                                         ESYS_TR_NONE,
                                         aux_data,
                                         context->nv_cmd.data_idx);
@@ -2985,10 +2971,6 @@
                              &context->Key_Sign.signature);
         return_try_again(r);
         context->session2 = ESYS_TR_NONE;
-<<<<<<< HEAD
-        ifapi_flush_policy_session(context, context->policy.session, r);
-=======
->>>>>>> d5626461
         goto_if_error(r, "Error: Sign", cleanup);
 
         /* Prepare the flushing of the signing key. */
