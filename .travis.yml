language: cpp
compiler:
  - gcc

# This is a lie: we don't need sudo but this is required to get an
# Ubuntu image with a libc that isn't ancient, and with cmocka libs.
sudo: required
dist: trusty

addons:
  apt:
    packages:
    - autoconf-archive
    - libcmocka0
    - libcmocka-dev

install: true

before_script:
  - ./bootstrap

script:
  - mkdir ./build
  - pushd ./build
  - CONFIG_SITE=../lib/default_config.site ../configure --enable-unit
  - make -j$(nproc)
<<<<<<< HEAD
  - make simulator-build
  - make simulator-start
  - make check
=======
  - make check
  - make simulator-build
  - make simulator-start
  - test/tpmclient/tpmclient
>>>>>>> 2186791b
  - make simulator-stop
  - |
    for LOG in $(ls -1 test/unit/*.log); do
        echo "${LOG}"
        cat ${LOG}
    done
  - |
    for LOG in $(ls -1 test/integration/*.log); do
        echo "${LOG}"
        cat ${LOG}
    done<|MERGE_RESOLUTION|>--- conflicted
+++ resolved
@@ -22,18 +22,12 @@
 script:
   - mkdir ./build
   - pushd ./build
-  - CONFIG_SITE=../lib/default_config.site ../configure --enable-unit
+  - ../configure --enable-unit
   - make -j$(nproc)
-<<<<<<< HEAD
-  - make simulator-build
-  - make simulator-start
-  - make check
-=======
   - make check
   - make simulator-build
   - make simulator-start
   - test/tpmclient/tpmclient
->>>>>>> 2186791b
   - make simulator-stop
   - |
     for LOG in $(ls -1 test/unit/*.log); do
