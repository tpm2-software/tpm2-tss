AC_INIT([tpm2.0-tss],
        [m4_esyscmd_s([git describe --tags --always --dirty])])
AC_CONFIG_MACRO_DIR([m4])
AC_PROG_CC
LT_INIT()
<<<<<<< HEAD
AC_C_BIGENDIAN
AX_PTHREAD([], [AC_MSG_ERROR([requires pthread])])
=======
>>>>>>> 0e175d36
AM_INIT_AUTOMAKE([foreign
                  subdir-objects])
AC_CONFIG_FILES([Makefile])
AC_ARG_ENABLE([unit],
            [AS_HELP_STRING([--enable-unit],
                            [build cmocka unit tests (default is no)])],
            [enable_unit=$enableval],
            [enable_unit=no])
AS_IF([test "x$enable_unit" != xno],
      [PKG_CHECK_MODULES([CMOCKA],
                         [cmocka],
                         [AC_DEFINE([HAVE_CMOCKA],
                                    [1])])])
AM_CONDITIONAL([UNIT], [test "x$enable_unit" != xno])
#
# simulator binary
#
AC_MSG_CHECKING([Checking for simulator binary: $with_simulatorbin])
AC_ARG_WITH([simulatorbin],
            [AS_HELP_STRING([--with-simulatorbin=tpm_server],[simulator executable])],
            [AS_IF([test \( -f "$with_simulatorbin" \) -a \( -x "$with_simulatorbin" \)],
                   [AC_MSG_RESULT([success])
                    AC_SUBST([SIMULATOR_BIN],[$with_simulatorbin])
                    AX_NORMALIZE_PATH([with_simulatorbin])
                    with_simulatorbin_set=yes],
                   [AC_MSG_ERROR([TPM simulator binary provided does not exist])])],
            [with_simulatorbin_set=no])
AM_CONDITIONAL([SIMULATOR_BIN],[test "x$with_simulatorbin_set" = "xyes"])

AX_ADD_COMPILER_FLAG([-Wall])
AX_ADD_COMPILER_FLAG([-Werror])
AX_ADD_COMPILER_FLAG([-std=gnu99])
AX_ADD_COMPILER_FLAG([-Wformat])
AX_ADD_COMPILER_FLAG([-Wformat-security])
AX_ADD_COMPILER_FLAG([-fstack-protector-all])
AX_ADD_COMPILER_FLAG([-fpic])
AX_ADD_COMPILER_FLAG([-fPIC])
AX_ADD_PREPROC_FLAG([-U_FORTIFY_SOURCE])
AX_ADD_PREPROC_FLAG([-D_FORTIFY_SOURCE=2])
AX_ADD_LINK_FLAG([-Wl,--no-undefined])
AX_ADD_LINK_FLAG([-Wl,-z,noexecstack])
AX_ADD_LINK_FLAG([-Wl,-z,now])
AX_ADD_LINK_FLAG([-Wl,-z,relro])

# work around GCC bug #53119
#   https://gcc.gnu.org/bugzilla/show_bug.cgi?id=53119
AX_ADD_COMPILER_FLAG([-Wno-missing-braces])

AC_OUTPUT<|MERGE_RESOLUTION|>--- conflicted
+++ resolved
@@ -3,11 +3,6 @@
 AC_CONFIG_MACRO_DIR([m4])
 AC_PROG_CC
 LT_INIT()
-<<<<<<< HEAD
-AC_C_BIGENDIAN
-AX_PTHREAD([], [AC_MSG_ERROR([requires pthread])])
-=======
->>>>>>> 0e175d36
 AM_INIT_AUTOMAKE([foreign
                   subdir-objects])
 AC_CONFIG_FILES([Makefile])
