/* SPDX-License-Identifier: BSD-2-Clause */
/*******************************************************************************
 * Copyright 2017-2018, Fraunhofer SIT sponsored by Infineon Technologies AG
 * All rights reserved.
 *******************************************************************************/

#ifdef HAVE_CONFIG_H
#include <config.h>
#endif

#include <stdlib.h>
#include <stdio.h>
#include <string.h>
#include <errno.h>
#include <fcntl.h>
#include <unistd.h>

#include <openssl/evp.h>
#include <openssl/hmac.h>
#include <openssl/engine.h>
#include <openssl/pem.h>

#include "tss2_fapi.h"

#include "test-fapi.h"
#define LOGMODULE test
#include "util/log.h"
#include "util/aux_util.h"


char *userDataTest = "test";

#define chknull(X) if (!X) { LOG_ERROR(str(X) "should not be null"); \
                             r = TSS2_FAPI_RC_GENERAL_FAILURE; \
                             goto error_cleanup; }

static uint8_t *global_signature = NULL;
static char* hmac_key = "secret";
static int hmac_key_size = 7;

static TSS2_RC
signatureCallback(
    char    const  *objectPath,
    char    const  *description,
    char    const  *publicKey,
    char    const  *publicKeyHint,
    uint32_t        hashAlg,
    uint8_t const  *dataToSign,
    size_t          dataToSignSize,
    uint8_t const **signature,
    size_t         *signatureSize,
    void           *userData)
{
    uint8_t *aux_signature = NULL;
    UNUSED(description);
    UNUSED(publicKey);
    UNUSED(publicKeyHint);
    const EVP_MD* md = NULL;
    TSS2_RC r;
    unsigned char hash[SHA512_DIGEST_LENGTH];
    size_t hash_size;
    EVP_MD_CTX *sha_ctx = NULL;
#if OPENSSL_VERSION_NUMBER >= 0x30000000L
    EVP_MAC *mac = NULL;
    EVP_MAC_CTX *mac_ctx = NULL;
#else
    HMAC_CTX *hmac_ctx = NULL;
#endif
    char *sha;

    if (!objectPath) {
        return_error(TSS2_FAPI_RC_BAD_VALUE, "No path.");
    }

    if (userData != userDataTest) {
        LOG_ERROR("userData is not correct, %p != %p", userData, userDataTest);
        return TSS2_FAPI_RC_GENERAL_FAILURE;
    }

    switch (hashAlg) {
    case TPM2_ALG_SHA1:
        md = EVP_sha1();
        sha = "SHA1";
        hash_size = 32;
        break;
    case TPM2_ALG_SHA256:
        md = EVP_sha256();
        sha = "SHA256";
        hash_size = 32;
        break;
    case TPM2_ALG_SHA384:
        md = EVP_sha384();
        sha = "SHA384";
        hash_size = 48;
        break;
    case TPM2_ALG_SHA512:
        md = EVP_sha512();
        sha = "SHA512";
        hash_size = 64;
        break;
    default:
        LOG_ERROR("Unsupported hash algorithm (%"PRIu16")", hashAlg);
        return TSS2_ESYS_RC_BAD_VALUE;
    }

    *signatureSize = hash_size;

    sha_ctx =  EVP_MD_CTX_new();
    return_if_null(sha_ctx, "Out of memory.", TSS2_FAPI_RC_MEMORY);

    if (!EVP_DigestInit(sha_ctx, md) ||
        !EVP_DigestUpdate(sha_ctx, dataToSign, dataToSignSize) ||
        !EVP_DigestFinal(sha_ctx, hash, NULL)) {
        goto_error(r, TSS2_FAPI_RC_GENERAL_FAILURE, "EVP_DigestFinal",
                   error_cleanup);
    }

    EVP_MD_CTX_free(sha_ctx);

    aux_signature = malloc(*signatureSize);
    goto_if_null(aux_signature, "Out of memory.", TSS2_FAPI_RC_MEMORY, error_cleanup);

    global_signature = aux_signature;

#if OPENSSL_VERSION_NUMBER >= 0x30000000L
    OSSL_PARAM params[2];
    mac = EVP_MAC_fetch(NULL, "HMAC", NULL);
    mac_ctx = EVP_MAC_CTX_new(mac);
    goto_if_null(mac_ctx, "Out of memory", TSS2_FAPI_RC_MEMORY, error_cleanup);
    EVP_MAC_free(mac);
    mac = NULL;
    params[0] = OSSL_PARAM_construct_utf8_string("digest", sha, 0);
    params[1] = OSSL_PARAM_construct_end();
    if (!EVP_MAC_init(mac_ctx, (unsigned char *)hmac_key, hmac_key_size, params) ||
        !EVP_MAC_update(mac_ctx, hash, hash_size) ||
        !EVP_MAC_final(mac_ctx, (unsigned char *)aux_signature,  signatureSize, hash_size)) {
        goto_error(r, TSS2_FAPI_RC_GENERAL_FAILURE, "EVP hmac error", error_cleanup);
    }
    EVP_MAC_CTX_free(mac_ctx);
#else
    UNUSED(sha);
    hmac_ctx = HMAC_CTX_new();
    if (!hmac_ctx ||
        !HMAC_Init_ex(hmac_ctx, hmac_key, hmac_key_size, md, NULL) ||
        !HMAC_Update(hmac_ctx, hash, hash_size) ||
        !HMAC_Final(hmac_ctx, aux_signature, (unsigned int *)signatureSize)) {
        goto_error(r, TSS2_FAPI_RC_GENERAL_FAILURE, "HMAC error.",
                   error_cleanup);
    }
    HMAC_CTX_free(hmac_ctx);
#endif

    *signature = aux_signature;
    return TSS2_RC_SUCCESS;

 error_cleanup:
     if (sha_ctx)
         EVP_MD_CTX_free(sha_ctx);
#if OPENSSL_VERSION_NUMBER >= 0x30000000L
     if (mac)
         EVP_MAC_free(mac);
     if (mac_ctx)
         EVP_MAC_CTX_free(mac_ctx);
#else
     if(hmac_ctx)
         HMAC_CTX_free(hmac_ctx);
#endif
    if (signature)
        SAFE_FREE(signature);
    return r;
}

#define PASSWORD NULL

#define SIGN_TEMPLATE  "sign,noDa"

/** Test the FAPI functions for key creation and usage with a PolicySigned.
 *
 * Tested FAPI commands:
 *  - Fapi_Provision()
 *  - Fapi_Import()
 *  - Fapi_CreateKey()
 *  - Fapi_SetSignCB()
 *  - Fapi_Sign()
 *  - Fapi_Delete()
 *  - Fapi_List()
 *
 * Tested Policies:
 *  - PolicySigned
 *
 * @param[in,out] context The FAPI_CONTEXT.
 * @retval EXIT_FAILURE
 * @retval EXIT_SUCCESS
 */
int
test_fapi_key_create_policy_signed(FAPI_CONTEXT *context)
{
    TSS2_RC r;
    char *policy_name;
    char *policy_file;
    FILE *stream = NULL;
    char *json_policy = NULL;
    long policy_size;

    uint8_t *signature = NULL;
    char    *publicKey = NULL;
    char    *certificate = NULL;

<<<<<<< HEAD
    if (strcmp(FAPI_PROFILE, "P_ECC384") == 0) {
=======
    if (strcmp(FAPI_PROFILE, "P_ECC384") == 0 || strcmp(FAPI_PROFILE, "P_RSA3072") == 0) {
>>>>>>> d5626461
	policy_name = "/policy/pol_signed_keyedhash_sha384";
        policy_file = TOP_SOURCEDIR "/test/data/fapi/policy/pol_signed_keyedhash_sha384.json";
    } else {
	policy_name = "/policy/pol_signed_keyedhash";
        policy_file = TOP_SOURCEDIR "/test/data/fapi/policy/pol_signed_keyedhash.json";
    }

    r = Fapi_Provision(context, NULL, NULL, NULL);
    goto_if_error(r, "Error Fapi_Provision", error);

    r = pcr_reset(context, 16);
    goto_if_error(r, "Error pcr_reset", error);

    stream = fopen(policy_file, "r");
    if (!stream) {
        LOG_ERROR("File %s does not exist", policy_file);
        goto error;
    }
    fseek(stream, 0L, SEEK_END);
    policy_size = ftell(stream);
    fclose(stream);
    json_policy = malloc(policy_size + 1);
    goto_if_null(json_policy,
                 "Could not allocate memory for the JSON policy",
                 TSS2_FAPI_RC_MEMORY, error);
    stream = fopen(policy_file, "r");
    ssize_t ret = read(fileno(stream), json_policy, policy_size);
    if (ret != policy_size) {
        LOG_ERROR("IO error %s.", policy_file);
        goto error;
    }
    json_policy[policy_size] = '\0';

    r = Fapi_Import(context, policy_name, json_policy);
    goto_if_error(r, "Error Fapi_Import", error);

    r = Fapi_CreateSeal(context, "/SRK/sym_sign_key", SIGN_TEMPLATE,
                        hmac_key_size, NULL, NULL, (uint8_t *)hmac_key);
    goto_if_error(r, "Error Fapi_CreateSeal", error);


    r = Fapi_CreateKey(context, "/HS/SRK/mySignKey", SIGN_TEMPLATE,
                       policy_name, PASSWORD);
    goto_if_error(r, "Error Fapi_CreateKey", error);

    r = Fapi_SetCertificate(context, "HS/SRK/mySignKey", "-----BEGIN "\
        "CERTIFICATE-----[...]-----END CERTIFICATE-----");
    goto_if_error(r, "Error Fapi_CreateKey", error);

    size_t signatureSize = 0;

    TPM2B_DIGEST digest = {
        .size = 20,
        .buffer = {
            0x67, 0x68, 0x03, 0x3e, 0x21, 0x64, 0x68, 0x24, 0x7b, 0xd0,
            0x31, 0xa0, 0xa2, 0xd9, 0x87, 0x6d, 0x79, 0x81, 0x8f, 0x8f
        }
    };

    r = Fapi_SetSignCB(context, signatureCallback, userDataTest);
    goto_if_error(r, "Error SetPolicySignatureCallback", error);

    r = Fapi_Sign(context, "/HS/SRK/mySignKey", NULL,
                  &digest.buffer[0], digest.size, &signature, &signatureSize,
                  &publicKey, &certificate);
    goto_if_error(r, "Error Fapi_Sign", error);
    ASSERT(signature != NULL);
    ASSERT(publicKey != NULL);
    ASSERT(certificate != NULL);
    ASSERT(strstr(publicKey, "BEGIN PUBLIC KEY"));
    ASSERT(strstr(certificate, "BEGIN CERTIFICATE"));

    r = Fapi_Delete(context, "/");
    goto_if_error(r, "Error Fapi_Delete", error);

    fclose(stream);
    SAFE_FREE(publicKey);
    SAFE_FREE(json_policy);
    SAFE_FREE(signature);
    SAFE_FREE(certificate);
    SAFE_FREE(global_signature);
    return EXIT_SUCCESS;

error:
    Fapi_Delete(context, "/");
    SAFE_FREE(publicKey);
    SAFE_FREE(json_policy);
    SAFE_FREE(signature);
    SAFE_FREE(certificate);
    SAFE_FREE(global_signature);
    return EXIT_FAILURE;
}

int
test_invoke_fapi(FAPI_CONTEXT *fapi_context)
{
    return test_fapi_key_create_policy_signed(fapi_context);
}<|MERGE_RESOLUTION|>--- conflicted
+++ resolved
@@ -206,11 +206,7 @@
     char    *publicKey = NULL;
     char    *certificate = NULL;
 
-<<<<<<< HEAD
-    if (strcmp(FAPI_PROFILE, "P_ECC384") == 0) {
-=======
     if (strcmp(FAPI_PROFILE, "P_ECC384") == 0 || strcmp(FAPI_PROFILE, "P_RSA3072") == 0) {
->>>>>>> d5626461
 	policy_name = "/policy/pol_signed_keyedhash_sha384";
         policy_file = TOP_SOURCEDIR "/test/data/fapi/policy/pol_signed_keyedhash_sha384.json";
     } else {
