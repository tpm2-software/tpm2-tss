--- conflicted
+++ resolved
@@ -5971,13 +5971,7 @@
 
 void SysFinalizeTests()
 {
-<<<<<<< HEAD
     TpmClientPrintf( 0, "\nSYS FINALIZE TESTS:\n" );
-=======
-    TSS2_RC rval = TSS2_RC_SUCCESS;
-
-    DebugPrintf( NO_PREFIX, "\nSYS FINALIZE TESTS:\n" );
->>>>>>> 591f64fa
 
     Tss2_Sys_Finalize( 0 );
 
