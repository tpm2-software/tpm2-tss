/*
 * SPDX-License-Identifier: BSD-2-Clause
 * Copyright 2018, Fraunhofer SIT sponsored by Infineon Technologies AG
 * Copyright 2019, Intel Corporation
 * All rights reserved.
 */
#ifdef HAVE_CONFIG_H
#include <config.h>
#endif

#include <stdio.h>
#include <stddef.h>
#include <stdlib.h>

#include <dlfcn.h>

#include <setjmp.h>
#include <cmocka.h>

#include "tss2_tcti.h"

#include "tss2-tcti/tctildr-interface.h"
#include "tss2-tcti/tctildr-nodl.h"
#define LOGMODULE test
#include "util/log.h"

TSS2_RC
__wrap_Tss2_Tcti_Device_Init(TSS2_TCTI_CONTEXT *tctiContext, size_t *size,
                             const char *config)
{
    return TSS2_RC_SUCCESS;
}

TSS2_RC
__wrap_Tss2_Tcti_Mssim_Init(TSS2_TCTI_CONTEXT *tctiContext, size_t *size,
                            const char *config)
{
   return TSS2_RC_SUCCESS;
}

TSS2_RC
__wrap_tcti_from_init(TSS2_TCTI_INIT_FUNC init,
                      const char* conf,
                      TSS2_TCTI_CONTEXT **tcti)
{
    if (tcti != NULL)
        *tcti = mock_type (TSS2_TCTI_CONTEXT*);
    return mock_type (TSS2_RC);
}
void
test_tctildr_get_default_null_param (void **state)
{
    TSS2_RC rc;

    rc = tctildr_get_default (NULL, NULL);
    assert_int_equal (rc, TSS2_TCTI_RC_BAD_REFERENCE);
}
void
test_tctildr_get_default_all_fail (void **state)
{
    TSS2_RC rc;
    TSS2_TCTI_CONTEXT *tcti_ctx = NULL;

#define TEST_RC 0x65203563
    will_return (__wrap_tcti_from_init, tcti_ctx);
    will_return (__wrap_tcti_from_init, TEST_RC);
    will_return (__wrap_tcti_from_init, tcti_ctx);
    will_return (__wrap_tcti_from_init, TEST_RC);
#ifdef TCTI_MSSIM
    will_return (__wrap_tcti_from_init, tcti_ctx);
    will_return (__wrap_tcti_from_init, TEST_RC);
<<<<<<< HEAD
#endif
=======
    will_return (__wrap_tcti_from_init, tcti_ctx);
    will_return (__wrap_tcti_from_init, TEST_RC);
>>>>>>> f4f53cce
    rc = tctildr_get_default (&tcti_ctx, NULL);
    assert_int_equal (rc, TSS2_TCTI_RC_IO_ERROR);

}
static TSS2_TCTI_CONTEXT_COMMON_V2 test_ctx = { 0, };
void
test_get_tcti_null_tcti (void **state)
{
    TSS2_RC rc = tctildr_get_tcti (NULL, NULL, NULL, NULL);
    assert_int_equal (rc, TSS2_TCTI_RC_BAD_REFERENCE);
}

void
test_get_tcti_default_success (void **state)
{
    TSS2_RC rc;
    TSS2_TCTI_CONTEXT *tcti_ctx = NULL;

    will_return (__wrap_tcti_from_init, &test_ctx);
    will_return (__wrap_tcti_from_init, TSS2_RC_SUCCESS);
    rc = tctildr_get_tcti (NULL, NULL, &tcti_ctx, NULL);
    assert_int_equal (rc, TSS2_RC_SUCCESS);
    assert_ptr_equal (tcti_ctx, &test_ctx);
}
void
test_get_tcti_match_second (void **state)
{
    TSS2_RC rc;
    TSS2_TCTI_CONTEXT *tcti_ctx = NULL;

    will_return (__wrap_tcti_from_init, &test_ctx);
    will_return (__wrap_tcti_from_init, TSS2_RC_SUCCESS);
    rc = tctildr_get_tcti ("libtss2-tcti-device.so", NULL, &tcti_ctx, NULL);
    assert_int_equal (rc, TSS2_RC_SUCCESS);
    assert_ptr_equal (tcti_ctx, &test_ctx);
}
void
test_get_tcti_match_none (void **state)
{
    TSS2_RC rc;
    TSS2_TCTI_CONTEXT *tcti_ctx = NULL;

    rc = tctildr_get_tcti ("foo", NULL, &tcti_ctx, NULL);
    assert_int_equal (rc, TSS2_TCTI_RC_IO_ERROR);
 }
void
test_finalize_data (void **state)
{
    tctildr_finalize_data (NULL);
}
void
test_get_info (void **state)
{
    TSS2_RC rc = tctildr_get_info (NULL, NULL, NULL);
    assert_int_equal (rc, TSS2_TCTI_RC_NOT_SUPPORTED);
}
int
main(void)
{
    const struct CMUnitTest tests[] = {
        cmocka_unit_test (test_tctildr_get_default_null_param),
        cmocka_unit_test (test_tctildr_get_default_all_fail),
        cmocka_unit_test (test_get_tcti_null_tcti),
        cmocka_unit_test (test_get_tcti_default_success),
        cmocka_unit_test (test_get_tcti_match_second),
        cmocka_unit_test (test_get_tcti_match_none),
        cmocka_unit_test (test_finalize_data),
        cmocka_unit_test (test_get_info),
    };
    return cmocka_run_group_tests (tests, NULL, NULL);
}<|MERGE_RESOLUTION|>--- conflicted
+++ resolved
@@ -62,19 +62,20 @@
     TSS2_TCTI_CONTEXT *tcti_ctx = NULL;
 
 #define TEST_RC 0x65203563
+    /* device:/dev/tpm0 */
     will_return (__wrap_tcti_from_init, tcti_ctx);
     will_return (__wrap_tcti_from_init, TEST_RC);
+    /* device:/dev/tpmrm0 */
     will_return (__wrap_tcti_from_init, tcti_ctx);
     will_return (__wrap_tcti_from_init, TEST_RC);
-#ifdef TCTI_MSSIM
+    /* swtpm */
     will_return (__wrap_tcti_from_init, tcti_ctx);
     will_return (__wrap_tcti_from_init, TEST_RC);
-<<<<<<< HEAD
-#endif
-=======
+#if defined (TCTI_MSSIM) && defined (TCTI_SWTPM)
+    /* second swtpm if enabled */
     will_return (__wrap_tcti_from_init, tcti_ctx);
     will_return (__wrap_tcti_from_init, TEST_RC);
->>>>>>> f4f53cce
+#endif
     rc = tctildr_get_default (&tcti_ctx, NULL);
     assert_int_equal (rc, TSS2_TCTI_RC_IO_ERROR);
 
